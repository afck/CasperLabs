mod args;
mod externals;

use std::{
    cmp,
    collections::{BTreeMap, HashMap, HashSet},
    convert::TryFrom,
    iter::IntoIterator,
};

use itertools::Itertools;
use parity_wasm::elements::Module;
use wasmi::{ImportsBuilder, MemoryRef, ModuleInstance, ModuleRef, Trap, TrapKind};

use contract::args_parser::ArgsParser;
use engine_shared::{account::Account, contract::Contract, gas::Gas, stored_value::StoredValue};
use engine_storage::global_state::StateReader;
use types::{
    account::{ActionType, PublicKey, Weight, PUBLIC_KEY_SERIALIZED_LENGTH},
    bytesrepr::{self, ToBytes},
    system_contract_errors,
    system_contract_errors::mint,
    AccessRights, ApiError, CLType, CLValue, Key, ProtocolVersion, SystemContractType,
    TransferResult, TransferredTo, URef, U128, U256, U512,
};

use crate::{
    engine_state::system_contract_cache::SystemContractCache,
    execution::{Error, MINT_NAME, POS_NAME},
    resolvers::{create_module_resolver, memory_resolver::MemoryResolver},
    runtime_context::RuntimeContext,
    Address,
};

pub struct Runtime<'a, R> {
    system_contract_cache: SystemContractCache,
    memory: MemoryRef,
    module: Module,
    host_buffer: Option<CLValue>,
    context: RuntimeContext<'a, R>,
}

/// Rename function called `name` in the `module` to `call`.
/// wasmi's entrypoint for a contracts is a function called `call`,
/// so we have to rename function before storing it in the GlobalState.
pub fn rename_export_to_call(module: &mut Module, name: String) {
    let main_export = module
        .export_section_mut()
        .unwrap()
        .entries_mut()
        .iter_mut()
        .find(|e| e.field() == name)
        .unwrap()
        .field_mut();
    main_export.clear();
    main_export.push_str("call");
}

pub fn instance_and_memory(
    parity_module: Module,
    protocol_version: ProtocolVersion,
) -> Result<(ModuleRef, MemoryRef), Error> {
    let module = wasmi::Module::from_parity_wasm_module(parity_module)?;
    let resolver = create_module_resolver(protocol_version)?;
    let mut imports = ImportsBuilder::new();
    imports.push_resolver("env", &resolver);
    let not_started_module = ModuleInstance::new(&module, &imports)?;
    if not_started_module.has_start() {
        return Err(Error::UnsupportedWasmStart);
    }
    let instance = not_started_module.not_started_instance().clone();
    let memory = resolver.memory_ref()?;
    Ok((instance, memory))
}

/// Turns `key` into a `([u8; 32], AccessRights)` tuple.
/// Returns None if `key` is not `Key::URef` as it wouldn't have `AccessRights`
/// associated with it. Helper function for creating `named_keys` associating
/// addresses and corresponding `AccessRights`.
pub fn key_to_tuple(key: Key) -> Option<([u8; 32], Option<AccessRights>)> {
    match key {
        Key::URef(uref) => Some((uref.addr(), uref.access_rights())),
        Key::Account(_) => None,
        Key::Hash(_) => None,
        Key::Local { .. } => None,
    }
}

/// Groups a collection of urefs by their addresses and accumulates access
/// rights per key
pub fn extract_access_rights_from_urefs<I: IntoIterator<Item = URef>>(
    input: I,
) -> HashMap<Address, HashSet<AccessRights>> {
    input
        .into_iter()
        .map(|uref: URef| (uref.addr(), uref.access_rights()))
        .group_by(|(key, _)| *key)
        .into_iter()
        .map(|(key, group)| {
            (
                key,
                group
                    .filter_map(|(_, x)| x)
                    .collect::<HashSet<AccessRights>>(),
            )
        })
        .collect()
}

/// Groups a collection of keys by their address and accumulates access rights
/// per key.
pub fn extract_access_rights_from_keys<I: IntoIterator<Item = Key>>(
    input: I,
) -> HashMap<Address, HashSet<AccessRights>> {
    input
        .into_iter()
        .map(key_to_tuple)
        .flatten()
        .group_by(|(key, _)| *key)
        .into_iter()
        .map(|(key, group)| {
            (
                key,
                group
                    .filter_map(|(_, x)| x)
                    .collect::<HashSet<AccessRights>>(),
            )
        })
        .collect()
}

#[allow(clippy::cognitive_complexity)]
fn extract_urefs(cl_value: &CLValue) -> Result<Vec<URef>, Error> {
    match cl_value.cl_type() {
        CLType::Bool
        | CLType::I32
        | CLType::I64
        | CLType::U8
        | CLType::U32
        | CLType::U64
        | CLType::U128
        | CLType::U256
        | CLType::U512
        | CLType::Unit
        | CLType::String
        | CLType::Any => Ok(vec![]),
        CLType::Option(ty) => match **ty {
            CLType::URef => {
                let opt: Option<URef> = cl_value.to_owned().into_t()?;
                Ok(opt.into_iter().collect())
            }
            CLType::Key => {
                let opt: Option<Key> = cl_value.to_owned().into_t()?;
                Ok(opt.into_iter().flat_map(Key::into_uref).collect())
            }
            _ => Ok(vec![]),
        },
        CLType::List(ty) => match **ty {
            CLType::URef => Ok(cl_value.to_owned().into_t()?),
            CLType::Key => {
                let keys: Vec<Key> = cl_value.to_owned().into_t()?;
                Ok(keys.into_iter().filter_map(Key::into_uref).collect())
            }
            _ => Ok(vec![]),
        },
        CLType::FixedList(ty, 1) => match **ty {
            CLType::URef => {
                let arr: [URef; 1] = cl_value.to_owned().into_t()?;
                Ok(arr.to_vec())
            }
            CLType::Key => {
                let arr: [Key; 1] = cl_value.to_owned().into_t()?;
                Ok(arr.iter().filter_map(Key::as_uref).cloned().collect())
            }
            _ => Ok(vec![]),
        },
        CLType::FixedList(ty, 2) => match **ty {
            CLType::URef => {
                let arr: [URef; 2] = cl_value.to_owned().into_t()?;
                Ok(arr.to_vec())
            }
            CLType::Key => {
                let arr: [Key; 2] = cl_value.to_owned().into_t()?;
                Ok(arr.iter().filter_map(Key::as_uref).cloned().collect())
            }
            _ => Ok(vec![]),
        },
        CLType::FixedList(ty, 3) => match **ty {
            CLType::URef => {
                let arr: [URef; 3] = cl_value.to_owned().into_t()?;
                Ok(arr.to_vec())
            }
            CLType::Key => {
                let arr: [Key; 3] = cl_value.to_owned().into_t()?;
                Ok(arr.iter().filter_map(Key::as_uref).cloned().collect())
            }
            _ => Ok(vec![]),
        },
        CLType::FixedList(ty, 4) => match **ty {
            CLType::URef => {
                let arr: [URef; 4] = cl_value.to_owned().into_t()?;
                Ok(arr.to_vec())
            }
            CLType::Key => {
                let arr: [Key; 4] = cl_value.to_owned().into_t()?;
                Ok(arr.iter().filter_map(Key::as_uref).cloned().collect())
            }
            _ => Ok(vec![]),
        },
        CLType::FixedList(ty, 5) => match **ty {
            CLType::URef => {
                let arr: [URef; 5] = cl_value.to_owned().into_t()?;
                Ok(arr.to_vec())
            }
            CLType::Key => {
                let arr: [Key; 5] = cl_value.to_owned().into_t()?;
                Ok(arr.iter().filter_map(Key::as_uref).cloned().collect())
            }
            _ => Ok(vec![]),
        },
        CLType::FixedList(ty, 6) => match **ty {
            CLType::URef => {
                let arr: [URef; 6] = cl_value.to_owned().into_t()?;
                Ok(arr.to_vec())
            }
            CLType::Key => {
                let arr: [Key; 6] = cl_value.to_owned().into_t()?;
                Ok(arr.iter().filter_map(Key::as_uref).cloned().collect())
            }
            _ => Ok(vec![]),
        },
        CLType::FixedList(ty, 7) => match **ty {
            CLType::URef => {
                let arr: [URef; 7] = cl_value.to_owned().into_t()?;
                Ok(arr.to_vec())
            }
            CLType::Key => {
                let arr: [Key; 7] = cl_value.to_owned().into_t()?;
                Ok(arr.iter().filter_map(Key::as_uref).cloned().collect())
            }
            _ => Ok(vec![]),
        },
        CLType::FixedList(ty, 8) => match **ty {
            CLType::URef => {
                let arr: [URef; 8] = cl_value.to_owned().into_t()?;
                Ok(arr.to_vec())
            }
            CLType::Key => {
                let arr: [Key; 8] = cl_value.to_owned().into_t()?;
                Ok(arr.iter().filter_map(Key::as_uref).cloned().collect())
            }
            _ => Ok(vec![]),
        },
        CLType::FixedList(ty, 9) => match **ty {
            CLType::URef => {
                let arr: [URef; 9] = cl_value.to_owned().into_t()?;
                Ok(arr.to_vec())
            }
            CLType::Key => {
                let arr: [Key; 9] = cl_value.to_owned().into_t()?;
                Ok(arr.iter().filter_map(Key::as_uref).cloned().collect())
            }
            _ => Ok(vec![]),
        },
        CLType::FixedList(ty, 10) => match **ty {
            CLType::URef => {
                let arr: [URef; 10] = cl_value.to_owned().into_t()?;
                Ok(arr.to_vec())
            }
            CLType::Key => {
                let arr: [Key; 10] = cl_value.to_owned().into_t()?;
                Ok(arr.iter().filter_map(Key::as_uref).cloned().collect())
            }
            _ => Ok(vec![]),
        },
        CLType::FixedList(ty, 11) => match **ty {
            CLType::URef => {
                let arr: [URef; 11] = cl_value.to_owned().into_t()?;
                Ok(arr.to_vec())
            }
            CLType::Key => {
                let arr: [Key; 11] = cl_value.to_owned().into_t()?;
                Ok(arr.iter().filter_map(Key::as_uref).cloned().collect())
            }
            _ => Ok(vec![]),
        },
        CLType::FixedList(ty, 12) => match **ty {
            CLType::URef => {
                let arr: [URef; 12] = cl_value.to_owned().into_t()?;
                Ok(arr.to_vec())
            }
            CLType::Key => {
                let arr: [Key; 12] = cl_value.to_owned().into_t()?;
                Ok(arr.iter().filter_map(Key::as_uref).cloned().collect())
            }
            _ => Ok(vec![]),
        },
        CLType::FixedList(ty, 13) => match **ty {
            CLType::URef => {
                let arr: [URef; 13] = cl_value.to_owned().into_t()?;
                Ok(arr.to_vec())
            }
            CLType::Key => {
                let arr: [Key; 13] = cl_value.to_owned().into_t()?;
                Ok(arr.iter().filter_map(Key::as_uref).cloned().collect())
            }
            _ => Ok(vec![]),
        },
        CLType::FixedList(ty, 14) => match **ty {
            CLType::URef => {
                let arr: [URef; 14] = cl_value.to_owned().into_t()?;
                Ok(arr.to_vec())
            }
            CLType::Key => {
                let arr: [Key; 14] = cl_value.to_owned().into_t()?;
                Ok(arr.iter().filter_map(Key::as_uref).cloned().collect())
            }
            _ => Ok(vec![]),
        },
        CLType::FixedList(ty, 15) => match **ty {
            CLType::URef => {
                let arr: [URef; 15] = cl_value.to_owned().into_t()?;
                Ok(arr.to_vec())
            }
            CLType::Key => {
                let arr: [Key; 15] = cl_value.to_owned().into_t()?;
                Ok(arr.iter().filter_map(Key::as_uref).cloned().collect())
            }
            _ => Ok(vec![]),
        },
        CLType::FixedList(ty, 16) => match **ty {
            CLType::URef => {
                let arr: [URef; 16] = cl_value.to_owned().into_t()?;
                Ok(arr.to_vec())
            }
            CLType::Key => {
                let arr: [Key; 16] = cl_value.to_owned().into_t()?;
                Ok(arr.iter().filter_map(Key::as_uref).cloned().collect())
            }
            _ => Ok(vec![]),
        },
        CLType::FixedList(ty, 17) => match **ty {
            CLType::URef => {
                let arr: [URef; 17] = cl_value.to_owned().into_t()?;
                Ok(arr.to_vec())
            }
            CLType::Key => {
                let arr: [Key; 17] = cl_value.to_owned().into_t()?;
                Ok(arr.iter().filter_map(Key::as_uref).cloned().collect())
            }
            _ => Ok(vec![]),
        },
        CLType::FixedList(ty, 18) => match **ty {
            CLType::URef => {
                let arr: [URef; 18] = cl_value.to_owned().into_t()?;
                Ok(arr.to_vec())
            }
            CLType::Key => {
                let arr: [Key; 18] = cl_value.to_owned().into_t()?;
                Ok(arr.iter().filter_map(Key::as_uref).cloned().collect())
            }
            _ => Ok(vec![]),
        },
        CLType::FixedList(ty, 19) => match **ty {
            CLType::URef => {
                let arr: [URef; 19] = cl_value.to_owned().into_t()?;
                Ok(arr.to_vec())
            }
            CLType::Key => {
                let arr: [Key; 19] = cl_value.to_owned().into_t()?;
                Ok(arr.iter().filter_map(Key::as_uref).cloned().collect())
            }
            _ => Ok(vec![]),
        },
        CLType::FixedList(ty, 20) => match **ty {
            CLType::URef => {
                let arr: [URef; 20] = cl_value.to_owned().into_t()?;
                Ok(arr.to_vec())
            }
            CLType::Key => {
                let arr: [Key; 20] = cl_value.to_owned().into_t()?;
                Ok(arr.iter().filter_map(Key::as_uref).cloned().collect())
            }
            _ => Ok(vec![]),
        },
        CLType::FixedList(ty, 21) => match **ty {
            CLType::URef => {
                let arr: [URef; 21] = cl_value.to_owned().into_t()?;
                Ok(arr.to_vec())
            }
            CLType::Key => {
                let arr: [Key; 21] = cl_value.to_owned().into_t()?;
                Ok(arr.iter().filter_map(Key::as_uref).cloned().collect())
            }
            _ => Ok(vec![]),
        },
        CLType::FixedList(ty, 22) => match **ty {
            CLType::URef => {
                let arr: [URef; 22] = cl_value.to_owned().into_t()?;
                Ok(arr.to_vec())
            }
            CLType::Key => {
                let arr: [Key; 22] = cl_value.to_owned().into_t()?;
                Ok(arr.iter().filter_map(Key::as_uref).cloned().collect())
            }
            _ => Ok(vec![]),
        },
        CLType::FixedList(ty, 23) => match **ty {
            CLType::URef => {
                let arr: [URef; 23] = cl_value.to_owned().into_t()?;
                Ok(arr.to_vec())
            }
            CLType::Key => {
                let arr: [Key; 23] = cl_value.to_owned().into_t()?;
                Ok(arr.iter().filter_map(Key::as_uref).cloned().collect())
            }
            _ => Ok(vec![]),
        },
        CLType::FixedList(ty, 24) => match **ty {
            CLType::URef => {
                let arr: [URef; 24] = cl_value.to_owned().into_t()?;
                Ok(arr.to_vec())
            }
            CLType::Key => {
                let arr: [Key; 24] = cl_value.to_owned().into_t()?;
                Ok(arr.iter().filter_map(Key::as_uref).cloned().collect())
            }
            _ => Ok(vec![]),
        },
        CLType::FixedList(ty, 25) => match **ty {
            CLType::URef => {
                let arr: [URef; 25] = cl_value.to_owned().into_t()?;
                Ok(arr.to_vec())
            }
            CLType::Key => {
                let arr: [Key; 25] = cl_value.to_owned().into_t()?;
                Ok(arr.iter().filter_map(Key::as_uref).cloned().collect())
            }
            _ => Ok(vec![]),
        },
        CLType::FixedList(ty, 26) => match **ty {
            CLType::URef => {
                let arr: [URef; 26] = cl_value.to_owned().into_t()?;
                Ok(arr.to_vec())
            }
            CLType::Key => {
                let arr: [Key; 26] = cl_value.to_owned().into_t()?;
                Ok(arr.iter().filter_map(Key::as_uref).cloned().collect())
            }
            _ => Ok(vec![]),
        },
        CLType::FixedList(ty, 27) => match **ty {
            CLType::URef => {
                let arr: [URef; 27] = cl_value.to_owned().into_t()?;
                Ok(arr.to_vec())
            }
            CLType::Key => {
                let arr: [Key; 27] = cl_value.to_owned().into_t()?;
                Ok(arr.iter().filter_map(Key::as_uref).cloned().collect())
            }
            _ => Ok(vec![]),
        },
        CLType::FixedList(ty, 28) => match **ty {
            CLType::URef => {
                let arr: [URef; 28] = cl_value.to_owned().into_t()?;
                Ok(arr.to_vec())
            }
            CLType::Key => {
                let arr: [Key; 28] = cl_value.to_owned().into_t()?;
                Ok(arr.iter().filter_map(Key::as_uref).cloned().collect())
            }
            _ => Ok(vec![]),
        },
        CLType::FixedList(ty, 29) => match **ty {
            CLType::URef => {
                let arr: [URef; 29] = cl_value.to_owned().into_t()?;
                Ok(arr.to_vec())
            }
            CLType::Key => {
                let arr: [Key; 29] = cl_value.to_owned().into_t()?;
                Ok(arr.iter().filter_map(Key::as_uref).cloned().collect())
            }
            _ => Ok(vec![]),
        },
        CLType::FixedList(ty, 30) => match **ty {
            CLType::URef => {
                let arr: [URef; 30] = cl_value.to_owned().into_t()?;
                Ok(arr.to_vec())
            }
            CLType::Key => {
                let arr: [Key; 30] = cl_value.to_owned().into_t()?;
                Ok(arr.iter().filter_map(Key::as_uref).cloned().collect())
            }
            _ => Ok(vec![]),
        },
        CLType::FixedList(ty, 31) => match **ty {
            CLType::URef => {
                let arr: [URef; 31] = cl_value.to_owned().into_t()?;
                Ok(arr.to_vec())
            }
            CLType::Key => {
                let arr: [Key; 31] = cl_value.to_owned().into_t()?;
                Ok(arr.iter().filter_map(Key::as_uref).cloned().collect())
            }
            _ => Ok(vec![]),
        },
        CLType::FixedList(ty, 32) => match **ty {
            CLType::URef => {
                let arr: [URef; 32] = cl_value.to_owned().into_t()?;
                Ok(arr.to_vec())
            }
            CLType::Key => {
                let arr: [Key; 32] = cl_value.to_owned().into_t()?;
                Ok(arr.iter().filter_map(Key::as_uref).cloned().collect())
            }
            _ => Ok(vec![]),
        },
        CLType::FixedList(ty, 64) => match **ty {
            CLType::URef => {
                let arr: [URef; 64] = cl_value.to_owned().into_t()?;
                Ok(arr.to_vec())
            }
            CLType::Key => {
                let arr: [Key; 64] = cl_value.to_owned().into_t()?;
                Ok(arr.iter().filter_map(Key::as_uref).cloned().collect())
            }
            _ => Ok(vec![]),
        },
        CLType::FixedList(ty, 128) => match **ty {
            CLType::URef => {
                let arr: [URef; 128] = cl_value.to_owned().into_t()?;
                Ok(arr.to_vec())
            }
            CLType::Key => {
                let arr: [Key; 128] = cl_value.to_owned().into_t()?;
                Ok(arr.iter().filter_map(Key::as_uref).cloned().collect())
            }
            _ => Ok(vec![]),
        },
        CLType::FixedList(ty, 256) => match **ty {
            CLType::URef => {
                let arr: [URef; 256] = cl_value.to_owned().into_t()?;
                Ok(arr.to_vec())
            }
            CLType::Key => {
                let arr: [Key; 256] = cl_value.to_owned().into_t()?;
                Ok(arr.iter().filter_map(Key::as_uref).cloned().collect())
            }
            _ => Ok(vec![]),
        },
        CLType::FixedList(ty, 512) => match **ty {
            CLType::URef => {
                let arr: [URef; 512] = cl_value.to_owned().into_t()?;
                Ok(arr.to_vec())
            }
            CLType::Key => {
                let arr: [Key; 512] = cl_value.to_owned().into_t()?;
                Ok(arr.iter().filter_map(Key::as_uref).cloned().collect())
            }
            _ => Ok(vec![]),
        },
        CLType::FixedList(_ty, _) => Ok(vec![]),
        CLType::Result { ok, err } => match (&**ok, &**err) {
            (CLType::URef, CLType::Bool) => {
                let res: Result<URef, bool> = cl_value.to_owned().into_t()?;
                match res {
                    Ok(uref) => Ok(vec![uref]),
                    Err(_) => Ok(vec![]),
                }
            }
            (CLType::URef, CLType::I32) => {
                let res: Result<URef, i32> = cl_value.to_owned().into_t()?;
                match res {
                    Ok(uref) => Ok(vec![uref]),
                    Err(_) => Ok(vec![]),
                }
            }
            (CLType::URef, CLType::I64) => {
                let res: Result<URef, i64> = cl_value.to_owned().into_t()?;
                match res {
                    Ok(uref) => Ok(vec![uref]),
                    Err(_) => Ok(vec![]),
                }
            }
            (CLType::URef, CLType::U8) => {
                let res: Result<URef, u8> = cl_value.to_owned().into_t()?;
                match res {
                    Ok(uref) => Ok(vec![uref]),
                    Err(_) => Ok(vec![]),
                }
            }
            (CLType::URef, CLType::U32) => {
                let res: Result<URef, u32> = cl_value.to_owned().into_t()?;
                match res {
                    Ok(uref) => Ok(vec![uref]),
                    Err(_) => Ok(vec![]),
                }
            }
            (CLType::URef, CLType::U64) => {
                let res: Result<URef, u64> = cl_value.to_owned().into_t()?;
                match res {
                    Ok(uref) => Ok(vec![uref]),
                    Err(_) => Ok(vec![]),
                }
            }
            (CLType::URef, CLType::U128) => {
                let res: Result<URef, U128> = cl_value.to_owned().into_t()?;
                match res {
                    Ok(uref) => Ok(vec![uref]),
                    Err(_) => Ok(vec![]),
                }
            }
            (CLType::URef, CLType::U256) => {
                let res: Result<URef, U256> = cl_value.to_owned().into_t()?;
                match res {
                    Ok(uref) => Ok(vec![uref]),
                    Err(_) => Ok(vec![]),
                }
            }
            (CLType::URef, CLType::U512) => {
                let res: Result<URef, U512> = cl_value.to_owned().into_t()?;
                match res {
                    Ok(uref) => Ok(vec![uref]),
                    Err(_) => Ok(vec![]),
                }
            }
            (CLType::URef, CLType::Unit) => {
                let res: Result<URef, ()> = cl_value.to_owned().into_t()?;
                match res {
                    Ok(uref) => Ok(vec![uref]),
                    Err(_) => Ok(vec![]),
                }
            }
            (CLType::URef, CLType::String) => {
                let res: Result<URef, String> = cl_value.to_owned().into_t()?;
                match res {
                    Ok(uref) => Ok(vec![uref]),
                    Err(_) => Ok(vec![]),
                }
            }
            (CLType::URef, CLType::Key) => {
                let res: Result<URef, Key> = cl_value.to_owned().into_t()?;
                match res {
                    Ok(uref) => Ok(vec![uref]),
                    Err(key) => Ok(key.into_uref().into_iter().collect()),
                }
            }
            (CLType::URef, CLType::URef) => {
                let res: Result<URef, URef> = cl_value.to_owned().into_t()?;
                match res {
                    Ok(uref) => Ok(vec![uref]),
                    Err(uref) => Ok(vec![uref]),
                }
            }
            (CLType::Key, CLType::Bool) => {
                let res: Result<Key, bool> = cl_value.to_owned().into_t()?;
                match res {
                    Ok(key) => Ok(key.into_uref().into_iter().collect()),
                    Err(_) => Ok(vec![]),
                }
            }
            (CLType::Key, CLType::I32) => {
                let res: Result<Key, i32> = cl_value.to_owned().into_t()?;
                match res {
                    Ok(key) => Ok(key.into_uref().into_iter().collect()),
                    Err(_) => Ok(vec![]),
                }
            }
            (CLType::Key, CLType::I64) => {
                let res: Result<Key, i64> = cl_value.to_owned().into_t()?;
                match res {
                    Ok(key) => Ok(key.into_uref().into_iter().collect()),
                    Err(_) => Ok(vec![]),
                }
            }
            (CLType::Key, CLType::U8) => {
                let res: Result<Key, u8> = cl_value.to_owned().into_t()?;
                match res {
                    Ok(key) => Ok(key.into_uref().into_iter().collect()),
                    Err(_) => Ok(vec![]),
                }
            }
            (CLType::Key, CLType::U32) => {
                let res: Result<Key, u32> = cl_value.to_owned().into_t()?;
                match res {
                    Ok(key) => Ok(key.into_uref().into_iter().collect()),
                    Err(_) => Ok(vec![]),
                }
            }
            (CLType::Key, CLType::U64) => {
                let res: Result<Key, u64> = cl_value.to_owned().into_t()?;
                match res {
                    Ok(key) => Ok(key.into_uref().into_iter().collect()),
                    Err(_) => Ok(vec![]),
                }
            }
            (CLType::Key, CLType::U128) => {
                let res: Result<Key, U128> = cl_value.to_owned().into_t()?;
                match res {
                    Ok(key) => Ok(key.into_uref().into_iter().collect()),
                    Err(_) => Ok(vec![]),
                }
            }
            (CLType::Key, CLType::U256) => {
                let res: Result<Key, U256> = cl_value.to_owned().into_t()?;
                match res {
                    Ok(key) => Ok(key.into_uref().into_iter().collect()),
                    Err(_) => Ok(vec![]),
                }
            }
            (CLType::Key, CLType::U512) => {
                let res: Result<Key, U512> = cl_value.to_owned().into_t()?;
                match res {
                    Ok(key) => Ok(key.into_uref().into_iter().collect()),
                    Err(_) => Ok(vec![]),
                }
            }
            (CLType::Key, CLType::Unit) => {
                let res: Result<Key, ()> = cl_value.to_owned().into_t()?;
                match res {
                    Ok(key) => Ok(key.into_uref().into_iter().collect()),
                    Err(_) => Ok(vec![]),
                }
            }
            (CLType::Key, CLType::String) => {
                let res: Result<Key, String> = cl_value.to_owned().into_t()?;
                match res {
                    Ok(key) => Ok(key.into_uref().into_iter().collect()),
                    Err(_) => Ok(vec![]),
                }
            }
            (CLType::Key, CLType::URef) => {
                let res: Result<Key, URef> = cl_value.to_owned().into_t()?;
                match res {
                    Ok(key) => Ok(key.into_uref().into_iter().collect()),
                    Err(uref) => Ok(vec![uref]),
                }
            }
            (CLType::Key, CLType::Key) => {
                let res: Result<Key, Key> = cl_value.to_owned().into_t()?;
                match res {
                    Ok(key) => Ok(key.into_uref().into_iter().collect()),
                    Err(key) => Ok(key.into_uref().into_iter().collect()),
                }
            }
            (CLType::Bool, CLType::URef) => {
                let res: Result<bool, URef> = cl_value.to_owned().into_t()?;
                match res {
                    Ok(_) => Ok(vec![]),
                    Err(uref) => Ok(vec![uref]),
                }
            }
            (CLType::I32, CLType::URef) => {
                let res: Result<i32, URef> = cl_value.to_owned().into_t()?;
                match res {
                    Ok(_) => Ok(vec![]),
                    Err(uref) => Ok(vec![uref]),
                }
            }
            (CLType::I64, CLType::URef) => {
                let res: Result<i64, URef> = cl_value.to_owned().into_t()?;
                match res {
                    Ok(_) => Ok(vec![]),
                    Err(uref) => Ok(vec![uref]),
                }
            }
            (CLType::U8, CLType::URef) => {
                let res: Result<u8, URef> = cl_value.to_owned().into_t()?;
                match res {
                    Ok(_) => Ok(vec![]),
                    Err(uref) => Ok(vec![uref]),
                }
            }
            (CLType::U32, CLType::URef) => {
                let res: Result<u32, URef> = cl_value.to_owned().into_t()?;
                match res {
                    Ok(_) => Ok(vec![]),
                    Err(uref) => Ok(vec![uref]),
                }
            }
            (CLType::U64, CLType::URef) => {
                let res: Result<u64, URef> = cl_value.to_owned().into_t()?;
                match res {
                    Ok(_) => Ok(vec![]),
                    Err(uref) => Ok(vec![uref]),
                }
            }
            (CLType::U128, CLType::URef) => {
                let res: Result<U128, URef> = cl_value.to_owned().into_t()?;
                match res {
                    Ok(_) => Ok(vec![]),
                    Err(uref) => Ok(vec![uref]),
                }
            }
            (CLType::U256, CLType::URef) => {
                let res: Result<U256, URef> = cl_value.to_owned().into_t()?;
                match res {
                    Ok(_) => Ok(vec![]),
                    Err(uref) => Ok(vec![uref]),
                }
            }
            (CLType::U512, CLType::URef) => {
                let res: Result<U512, URef> = cl_value.to_owned().into_t()?;
                match res {
                    Ok(_) => Ok(vec![]),
                    Err(uref) => Ok(vec![uref]),
                }
            }
            (CLType::Unit, CLType::URef) => {
                let res: Result<(), URef> = cl_value.to_owned().into_t()?;
                match res {
                    Ok(_) => Ok(vec![]),
                    Err(uref) => Ok(vec![uref]),
                }
            }
            (CLType::String, CLType::URef) => {
                let res: Result<String, URef> = cl_value.to_owned().into_t()?;
                match res {
                    Ok(_) => Ok(vec![]),
                    Err(uref) => Ok(vec![uref]),
                }
            }
            (CLType::Bool, CLType::Key) => {
                let res: Result<bool, Key> = cl_value.to_owned().into_t()?;
                match res {
                    Ok(_) => Ok(vec![]),
                    Err(key) => Ok(key.into_uref().into_iter().collect()),
                }
            }
            (CLType::I32, CLType::Key) => {
                let res: Result<i32, Key> = cl_value.to_owned().into_t()?;
                match res {
                    Ok(_) => Ok(vec![]),
                    Err(key) => Ok(key.into_uref().into_iter().collect()),
                }
            }
            (CLType::I64, CLType::Key) => {
                let res: Result<i64, Key> = cl_value.to_owned().into_t()?;
                match res {
                    Ok(_) => Ok(vec![]),
                    Err(key) => Ok(key.into_uref().into_iter().collect()),
                }
            }
            (CLType::U8, CLType::Key) => {
                let res: Result<u8, Key> = cl_value.to_owned().into_t()?;
                match res {
                    Ok(_) => Ok(vec![]),
                    Err(key) => Ok(key.into_uref().into_iter().collect()),
                }
            }
            (CLType::U32, CLType::Key) => {
                let res: Result<u32, Key> = cl_value.to_owned().into_t()?;
                match res {
                    Ok(_) => Ok(vec![]),
                    Err(key) => Ok(key.into_uref().into_iter().collect()),
                }
            }
            (CLType::U64, CLType::Key) => {
                let res: Result<u64, Key> = cl_value.to_owned().into_t()?;
                match res {
                    Ok(_) => Ok(vec![]),
                    Err(key) => Ok(key.into_uref().into_iter().collect()),
                }
            }
            (CLType::U128, CLType::Key) => {
                let res: Result<U128, Key> = cl_value.to_owned().into_t()?;
                match res {
                    Ok(_) => Ok(vec![]),
                    Err(key) => Ok(key.into_uref().into_iter().collect()),
                }
            }
            (CLType::U256, CLType::Key) => {
                let res: Result<U256, Key> = cl_value.to_owned().into_t()?;
                match res {
                    Ok(_) => Ok(vec![]),
                    Err(key) => Ok(key.into_uref().into_iter().collect()),
                }
            }
            (CLType::U512, CLType::Key) => {
                let res: Result<U512, Key> = cl_value.to_owned().into_t()?;
                match res {
                    Ok(_) => Ok(vec![]),
                    Err(key) => Ok(key.into_uref().into_iter().collect()),
                }
            }
            (CLType::Unit, CLType::Key) => {
                let res: Result<(), Key> = cl_value.to_owned().into_t()?;
                match res {
                    Ok(_) => Ok(vec![]),
                    Err(key) => Ok(key.into_uref().into_iter().collect()),
                }
            }
            (CLType::String, CLType::Key) => {
                let res: Result<String, Key> = cl_value.to_owned().into_t()?;
                match res {
                    Ok(_) => Ok(vec![]),
                    Err(key) => Ok(key.into_uref().into_iter().collect()),
                }
            }
            (_, _) => Ok(vec![]),
        },
        CLType::Map { key, value } => match (&**key, &**value) {
            (CLType::URef, CLType::Bool) => {
                let map: BTreeMap<URef, bool> = cl_value.to_owned().into_t()?;
                Ok(map.keys().cloned().collect())
            }
            (CLType::URef, CLType::I32) => {
                let map: BTreeMap<URef, i32> = cl_value.to_owned().into_t()?;
                Ok(map.keys().cloned().collect())
            }
            (CLType::URef, CLType::I64) => {
                let map: BTreeMap<URef, i64> = cl_value.to_owned().into_t()?;
                Ok(map.keys().cloned().collect())
            }
            (CLType::URef, CLType::U8) => {
                let map: BTreeMap<URef, u8> = cl_value.to_owned().into_t()?;
                Ok(map.keys().cloned().collect())
            }
            (CLType::URef, CLType::U32) => {
                let map: BTreeMap<URef, u32> = cl_value.to_owned().into_t()?;
                Ok(map.keys().cloned().collect())
            }
            (CLType::URef, CLType::U64) => {
                let map: BTreeMap<URef, u64> = cl_value.to_owned().into_t()?;
                Ok(map.keys().cloned().collect())
            }
            (CLType::URef, CLType::U128) => {
                let map: BTreeMap<URef, U128> = cl_value.to_owned().into_t()?;
                Ok(map.keys().cloned().collect())
            }
            (CLType::URef, CLType::U256) => {
                let map: BTreeMap<URef, U256> = cl_value.to_owned().into_t()?;
                Ok(map.keys().cloned().collect())
            }
            (CLType::URef, CLType::U512) => {
                let map: BTreeMap<URef, U512> = cl_value.to_owned().into_t()?;
                Ok(map.keys().cloned().collect())
            }
            (CLType::URef, CLType::Unit) => {
                let map: BTreeMap<URef, ()> = cl_value.to_owned().into_t()?;
                Ok(map.keys().cloned().collect())
            }
            (CLType::URef, CLType::String) => {
                let map: BTreeMap<URef, String> = cl_value.to_owned().into_t()?;
                Ok(map.keys().cloned().collect())
            }
            (CLType::URef, CLType::Key) => {
                let map: BTreeMap<URef, Key> = cl_value.to_owned().into_t()?;
                Ok(map
                    .keys()
                    .cloned()
                    .chain(map.values().cloned().filter_map(Key::into_uref))
                    .collect())
            }
            (CLType::URef, CLType::URef) => {
                let map: BTreeMap<URef, URef> = cl_value.to_owned().into_t()?;
                Ok(map.keys().cloned().chain(map.values().cloned()).collect())
            }
            (CLType::Key, CLType::Bool) => {
                let map: BTreeMap<Key, bool> = cl_value.to_owned().into_t()?;
                Ok(map.keys().cloned().filter_map(Key::into_uref).collect())
            }
            (CLType::Key, CLType::I32) => {
                let map: BTreeMap<Key, i32> = cl_value.to_owned().into_t()?;
                Ok(map.keys().cloned().filter_map(Key::into_uref).collect())
            }
            (CLType::Key, CLType::I64) => {
                let map: BTreeMap<Key, i64> = cl_value.to_owned().into_t()?;
                Ok(map.keys().cloned().filter_map(Key::into_uref).collect())
            }
            (CLType::Key, CLType::U8) => {
                let map: BTreeMap<Key, u8> = cl_value.to_owned().into_t()?;
                Ok(map.keys().cloned().filter_map(Key::into_uref).collect())
            }
            (CLType::Key, CLType::U32) => {
                let map: BTreeMap<Key, u32> = cl_value.to_owned().into_t()?;
                Ok(map.keys().cloned().filter_map(Key::into_uref).collect())
            }
            (CLType::Key, CLType::U64) => {
                let map: BTreeMap<Key, u64> = cl_value.to_owned().into_t()?;
                Ok(map.keys().cloned().filter_map(Key::into_uref).collect())
            }
            (CLType::Key, CLType::U128) => {
                let map: BTreeMap<Key, U128> = cl_value.to_owned().into_t()?;
                Ok(map.keys().cloned().filter_map(Key::into_uref).collect())
            }
            (CLType::Key, CLType::U256) => {
                let map: BTreeMap<Key, U256> = cl_value.to_owned().into_t()?;
                Ok(map.keys().cloned().filter_map(Key::into_uref).collect())
            }
            (CLType::Key, CLType::U512) => {
                let map: BTreeMap<Key, U512> = cl_value.to_owned().into_t()?;
                Ok(map.keys().cloned().filter_map(Key::into_uref).collect())
            }
            (CLType::Key, CLType::Unit) => {
                let map: BTreeMap<Key, ()> = cl_value.to_owned().into_t()?;
                Ok(map.keys().cloned().filter_map(Key::into_uref).collect())
            }
            (CLType::Key, CLType::String) => {
                let map: BTreeMap<Key, String> = cl_value.to_owned().into_t()?;
                Ok(map.keys().cloned().filter_map(Key::into_uref).collect())
            }
            (CLType::Key, CLType::URef) => {
                let map: BTreeMap<Key, URef> = cl_value.to_owned().into_t()?;
                Ok(map
                    .keys()
                    .cloned()
                    .filter_map(Key::into_uref)
                    .chain(map.values().cloned())
                    .collect())
            }
            (CLType::Key, CLType::Key) => {
                let map: BTreeMap<Key, Key> = cl_value.to_owned().into_t()?;
                Ok(map
                    .keys()
                    .cloned()
                    .filter_map(Key::into_uref)
                    .chain(map.values().cloned().filter_map(Key::into_uref))
                    .collect())
            }
            (CLType::Bool, CLType::URef) => {
                let map: BTreeMap<bool, URef> = cl_value.to_owned().into_t()?;
                Ok(map.values().cloned().collect())
            }
            (CLType::I32, CLType::URef) => {
                let map: BTreeMap<i32, URef> = cl_value.to_owned().into_t()?;
                Ok(map.values().cloned().collect())
            }
            (CLType::I64, CLType::URef) => {
                let map: BTreeMap<i64, URef> = cl_value.to_owned().into_t()?;
                Ok(map.values().cloned().collect())
            }
            (CLType::U8, CLType::URef) => {
                let map: BTreeMap<u8, URef> = cl_value.to_owned().into_t()?;
                Ok(map.values().cloned().collect())
            }
            (CLType::U32, CLType::URef) => {
                let map: BTreeMap<u32, URef> = cl_value.to_owned().into_t()?;
                Ok(map.values().cloned().collect())
            }
            (CLType::U64, CLType::URef) => {
                let map: BTreeMap<u64, URef> = cl_value.to_owned().into_t()?;
                Ok(map.values().cloned().collect())
            }
            (CLType::U128, CLType::URef) => {
                let map: BTreeMap<U128, URef> = cl_value.to_owned().into_t()?;
                Ok(map.values().cloned().collect())
            }
            (CLType::U256, CLType::URef) => {
                let map: BTreeMap<U256, URef> = cl_value.to_owned().into_t()?;
                Ok(map.values().cloned().collect())
            }
            (CLType::U512, CLType::URef) => {
                let map: BTreeMap<U512, URef> = cl_value.to_owned().into_t()?;
                Ok(map.values().cloned().collect())
            }
            (CLType::Unit, CLType::URef) => {
                let map: BTreeMap<(), URef> = cl_value.to_owned().into_t()?;
                Ok(map.values().cloned().collect())
            }
            (CLType::String, CLType::URef) => {
                let map: BTreeMap<String, URef> = cl_value.to_owned().into_t()?;
                Ok(map.values().cloned().collect())
            }
            (CLType::Bool, CLType::Key) => {
                let map: BTreeMap<bool, Key> = cl_value.to_owned().into_t()?;
                Ok(map.values().cloned().filter_map(Key::into_uref).collect())
            }
            (CLType::I32, CLType::Key) => {
                let map: BTreeMap<i32, Key> = cl_value.to_owned().into_t()?;
                Ok(map.values().cloned().filter_map(Key::into_uref).collect())
            }
            (CLType::I64, CLType::Key) => {
                let map: BTreeMap<i64, Key> = cl_value.to_owned().into_t()?;
                Ok(map.values().cloned().filter_map(Key::into_uref).collect())
            }
            (CLType::U8, CLType::Key) => {
                let map: BTreeMap<u8, Key> = cl_value.to_owned().into_t()?;
                Ok(map.values().cloned().filter_map(Key::into_uref).collect())
            }
            (CLType::U32, CLType::Key) => {
                let map: BTreeMap<u32, Key> = cl_value.to_owned().into_t()?;
                Ok(map.values().cloned().filter_map(Key::into_uref).collect())
            }
            (CLType::U64, CLType::Key) => {
                let map: BTreeMap<u64, Key> = cl_value.to_owned().into_t()?;
                Ok(map.values().cloned().filter_map(Key::into_uref).collect())
            }
            (CLType::U128, CLType::Key) => {
                let map: BTreeMap<U128, Key> = cl_value.to_owned().into_t()?;
                Ok(map.values().cloned().filter_map(Key::into_uref).collect())
            }
            (CLType::U256, CLType::Key) => {
                let map: BTreeMap<U256, Key> = cl_value.to_owned().into_t()?;
                Ok(map.values().cloned().filter_map(Key::into_uref).collect())
            }
            (CLType::U512, CLType::Key) => {
                let map: BTreeMap<U512, Key> = cl_value.to_owned().into_t()?;
                Ok(map.values().cloned().filter_map(Key::into_uref).collect())
            }
            (CLType::Unit, CLType::Key) => {
                let map: BTreeMap<(), Key> = cl_value.to_owned().into_t()?;
                Ok(map.values().cloned().filter_map(Key::into_uref).collect())
            }
            (CLType::String, CLType::Key) => {
                let map: BTreeMap<String, Key> = cl_value.to_owned().into_t()?;
                Ok(map.values().cloned().filter_map(Key::into_uref).collect())
            }
            (_, _) => Ok(vec![]),
        },
        CLType::Tuple1([ty]) => match **ty {
            CLType::URef => {
                let val: (URef,) = cl_value.to_owned().into_t()?;
                Ok(vec![val.0])
            }
            CLType::Key => {
                let val: (Key,) = cl_value.to_owned().into_t()?;
                Ok(val.0.into_uref().into_iter().collect())
            }
            _ => Ok(vec![]),
        },
        CLType::Tuple2([ty1, ty2]) => match (&**ty1, &**ty2) {
            (CLType::URef, CLType::Bool) => {
                let val: (URef, bool) = cl_value.to_owned().into_t()?;
                Ok(vec![val.0])
            }
            (CLType::URef, CLType::I32) => {
                let val: (URef, i32) = cl_value.to_owned().into_t()?;
                Ok(vec![val.0])
            }
            (CLType::URef, CLType::I64) => {
                let val: (URef, i64) = cl_value.to_owned().into_t()?;
                Ok(vec![val.0])
            }
            (CLType::URef, CLType::U8) => {
                let val: (URef, u8) = cl_value.to_owned().into_t()?;
                Ok(vec![val.0])
            }
            (CLType::URef, CLType::U32) => {
                let val: (URef, u32) = cl_value.to_owned().into_t()?;
                Ok(vec![val.0])
            }
            (CLType::URef, CLType::U64) => {
                let val: (URef, u64) = cl_value.to_owned().into_t()?;
                Ok(vec![val.0])
            }
            (CLType::URef, CLType::U128) => {
                let val: (URef, U128) = cl_value.to_owned().into_t()?;
                Ok(vec![val.0])
            }
            (CLType::URef, CLType::U256) => {
                let val: (URef, U256) = cl_value.to_owned().into_t()?;
                Ok(vec![val.0])
            }
            (CLType::URef, CLType::U512) => {
                let val: (URef, U512) = cl_value.to_owned().into_t()?;
                Ok(vec![val.0])
            }
            (CLType::URef, CLType::Unit) => {
                let val: (URef, ()) = cl_value.to_owned().into_t()?;
                Ok(vec![val.0])
            }
            (CLType::URef, CLType::String) => {
                let val: (URef, String) = cl_value.to_owned().into_t()?;
                Ok(vec![val.0])
            }
            (CLType::URef, CLType::Key) => {
                let val: (URef, Key) = cl_value.to_owned().into_t()?;
                let mut res = vec![val.0];
                res.extend(val.1.into_uref().into_iter());
                Ok(res)
            }
            (CLType::URef, CLType::URef) => {
                let val: (URef, URef) = cl_value.to_owned().into_t()?;
                Ok(vec![val.0, val.1])
            }
            (CLType::Key, CLType::Bool) => {
                let val: (Key, bool) = cl_value.to_owned().into_t()?;
                Ok(val.0.into_uref().into_iter().collect())
            }
            (CLType::Key, CLType::I32) => {
                let val: (Key, i32) = cl_value.to_owned().into_t()?;
                Ok(val.0.into_uref().into_iter().collect())
            }
            (CLType::Key, CLType::I64) => {
                let val: (Key, i64) = cl_value.to_owned().into_t()?;
                Ok(val.0.into_uref().into_iter().collect())
            }
            (CLType::Key, CLType::U8) => {
                let val: (Key, u8) = cl_value.to_owned().into_t()?;
                Ok(val.0.into_uref().into_iter().collect())
            }
            (CLType::Key, CLType::U32) => {
                let val: (Key, u32) = cl_value.to_owned().into_t()?;
                Ok(val.0.into_uref().into_iter().collect())
            }
            (CLType::Key, CLType::U64) => {
                let val: (Key, u64) = cl_value.to_owned().into_t()?;
                Ok(val.0.into_uref().into_iter().collect())
            }
            (CLType::Key, CLType::U128) => {
                let val: (Key, U128) = cl_value.to_owned().into_t()?;
                Ok(val.0.into_uref().into_iter().collect())
            }
            (CLType::Key, CLType::U256) => {
                let val: (Key, U256) = cl_value.to_owned().into_t()?;
                Ok(val.0.into_uref().into_iter().collect())
            }
            (CLType::Key, CLType::U512) => {
                let val: (Key, U512) = cl_value.to_owned().into_t()?;
                Ok(val.0.into_uref().into_iter().collect())
            }
            (CLType::Key, CLType::Unit) => {
                let val: (Key, ()) = cl_value.to_owned().into_t()?;
                Ok(val.0.into_uref().into_iter().collect())
            }
            (CLType::Key, CLType::String) => {
                let val: (Key, String) = cl_value.to_owned().into_t()?;
                Ok(val.0.into_uref().into_iter().collect())
            }
            (CLType::Key, CLType::URef) => {
                let val: (Key, URef) = cl_value.to_owned().into_t()?;
                let mut res: Vec<URef> = val.0.into_uref().into_iter().collect();
                res.push(val.1);
                Ok(res)
            }
            (CLType::Key, CLType::Key) => {
                let val: (Key, Key) = cl_value.to_owned().into_t()?;
                Ok(val
                    .0
                    .into_uref()
                    .into_iter()
                    .chain(val.1.into_uref().into_iter())
                    .collect())
            }
            (CLType::Bool, CLType::URef) => {
                let val: (bool, URef) = cl_value.to_owned().into_t()?;
                Ok(vec![val.1])
            }
            (CLType::I32, CLType::URef) => {
                let val: (i32, URef) = cl_value.to_owned().into_t()?;
                Ok(vec![val.1])
            }
            (CLType::I64, CLType::URef) => {
                let val: (i64, URef) = cl_value.to_owned().into_t()?;
                Ok(vec![val.1])
            }
            (CLType::U8, CLType::URef) => {
                let val: (u8, URef) = cl_value.to_owned().into_t()?;
                Ok(vec![val.1])
            }
            (CLType::U32, CLType::URef) => {
                let val: (u32, URef) = cl_value.to_owned().into_t()?;
                Ok(vec![val.1])
            }
            (CLType::U64, CLType::URef) => {
                let val: (u64, URef) = cl_value.to_owned().into_t()?;
                Ok(vec![val.1])
            }
            (CLType::U128, CLType::URef) => {
                let val: (U128, URef) = cl_value.to_owned().into_t()?;
                Ok(vec![val.1])
            }
            (CLType::U256, CLType::URef) => {
                let val: (U256, URef) = cl_value.to_owned().into_t()?;
                Ok(vec![val.1])
            }
            (CLType::U512, CLType::URef) => {
                let val: (U512, URef) = cl_value.to_owned().into_t()?;
                Ok(vec![val.1])
            }
            (CLType::Unit, CLType::URef) => {
                let val: ((), URef) = cl_value.to_owned().into_t()?;
                Ok(vec![val.1])
            }
            (CLType::String, CLType::URef) => {
                let val: (String, URef) = cl_value.to_owned().into_t()?;
                Ok(vec![val.1])
            }
            (CLType::Bool, CLType::Key) => {
                let val: (bool, Key) = cl_value.to_owned().into_t()?;
                Ok(val.1.into_uref().into_iter().collect())
            }
            (CLType::I32, CLType::Key) => {
                let val: (i32, Key) = cl_value.to_owned().into_t()?;
                Ok(val.1.into_uref().into_iter().collect())
            }
            (CLType::I64, CLType::Key) => {
                let val: (i64, Key) = cl_value.to_owned().into_t()?;
                Ok(val.1.into_uref().into_iter().collect())
            }
            (CLType::U8, CLType::Key) => {
                let val: (u8, Key) = cl_value.to_owned().into_t()?;
                Ok(val.1.into_uref().into_iter().collect())
            }
            (CLType::U32, CLType::Key) => {
                let val: (u32, Key) = cl_value.to_owned().into_t()?;
                Ok(val.1.into_uref().into_iter().collect())
            }
            (CLType::U64, CLType::Key) => {
                let val: (u64, Key) = cl_value.to_owned().into_t()?;
                Ok(val.1.into_uref().into_iter().collect())
            }
            (CLType::U128, CLType::Key) => {
                let val: (U128, Key) = cl_value.to_owned().into_t()?;
                Ok(val.1.into_uref().into_iter().collect())
            }
            (CLType::U256, CLType::Key) => {
                let val: (U256, Key) = cl_value.to_owned().into_t()?;
                Ok(val.1.into_uref().into_iter().collect())
            }
            (CLType::U512, CLType::Key) => {
                let val: (U512, Key) = cl_value.to_owned().into_t()?;
                Ok(val.1.into_uref().into_iter().collect())
            }
            (CLType::Unit, CLType::Key) => {
                let val: ((), Key) = cl_value.to_owned().into_t()?;
                Ok(val.1.into_uref().into_iter().collect())
            }
            (CLType::String, CLType::Key) => {
                let val: (String, Key) = cl_value.to_owned().into_t()?;
                Ok(val.1.into_uref().into_iter().collect())
            }
            (_, _) => Ok(vec![]),
        },
        // TODO: nested matches for Tuple3?
        CLType::Tuple3(_) => Ok(vec![]),
        CLType::Key => {
            let key: Key = cl_value.to_owned().into_t()?; // TODO: optimize?
            Ok(key.into_uref().into_iter().collect())
        }
        CLType::URef => {
            let uref: URef = cl_value.to_owned().into_t()?; // TODO: optimize?
            Ok(vec![uref])
        }
    }
}

fn sub_call<R>(
    parity_module: Module,
    args: Vec<CLValue>,
    named_keys: &mut BTreeMap<String, Key>,
    key: Key,
    current_runtime: &mut Runtime<R>,
    // Unforgable references passed across the call boundary from caller to callee (necessary if
    // the contract takes a uref argument).
    extra_urefs: Vec<Key>,
    protocol_version: ProtocolVersion,
) -> Result<CLValue, Error>
where
    R: StateReader<Key, StoredValue>,
    R::Error: Into<Error>,
{
    let (instance, memory) = instance_and_memory(parity_module.clone(), protocol_version)?;

    let access_rights = {
        let mut keys: Vec<Key> = named_keys.values().cloned().collect();
        keys.extend(extra_urefs);
        keys.push(current_runtime.get_mint_contract_uref().into());
        keys.push(current_runtime.get_pos_contract_uref().into());
        extract_access_rights_from_keys(keys)
    };

    let system_contract_cache = SystemContractCache::clone(&current_runtime.system_contract_cache);

    let mut runtime = Runtime {
        system_contract_cache,
        memory,
        module: parity_module,
        host_buffer: None,
        context: RuntimeContext::new(
            current_runtime.context.state(),
            named_keys,
            access_rights,
            args,
            current_runtime.context.authorization_keys().clone(),
            &current_runtime.context.account(),
            key,
            current_runtime.context.get_blocktime(),
            current_runtime.context.get_deployhash(),
            current_runtime.context.gas_limit(),
            current_runtime.context.gas_counter(),
            current_runtime.context.fn_store_id(),
            current_runtime.context.address_generator(),
            protocol_version,
            current_runtime.context.correlation_id(),
            current_runtime.context.phase(),
            current_runtime.context.protocol_data(),
        ),
    };

    let result = instance.invoke_export("call", &[], &mut runtime);

    // TODO: To account for the gas used in a subcall, we should uncomment the following lines
    // if !current_runtime.charge_gas(runtime.context.gas_counter()) {
    //     return Err(Error::GasLimit);
    // }

    match result {
        // If `Ok` and the `host_buffer` is `None`, the contract's execution succeeded but did not
        // explicitly call `runtime::ret()`.  Treat as though the execution returned the unit type
        // `()` as per Rust functions which don't specify a return value.
        Ok(_) => Ok(runtime.take_host_buffer().unwrap_or(CLValue::from_t(())?)),
        Err(e) => {
            if let Some(host_error) = e.as_host_error() {
                // If the "error" was in fact a trap caused by calling `ret` then
                // this is normal operation and we should return the value captured
                // in the Runtime result field.
                let downcasted_error = host_error.downcast_ref::<Error>().unwrap();
                match downcasted_error {
                    Error::Ret(ref ret_urefs) => {
                        //insert extra urefs returned from call
                        let ret_urefs_map: HashMap<Address, HashSet<AccessRights>> =
                            extract_access_rights_from_urefs(ret_urefs.clone());
                        current_runtime.context.access_rights_extend(ret_urefs_map);
                        // if ret has not set host_buffer consider it programmer error
                        return runtime.take_host_buffer().ok_or(Error::ExpectedReturnValue);
                    }
                    Error::Revert(status) => {
                        // Propagate revert as revert, instead of passing it as
                        // InterpreterError.
                        return Err(Error::Revert(*status));
                    }
                    Error::InvalidContext => {
                        // TODO: https://casperlabs.atlassian.net/browse/EE-771
                        return Err(Error::InvalidContext);
                    }
                    _ => {}
                }
            }
            Err(Error::Interpreter(e))
        }
    }
}

impl<'a, R> Runtime<'a, R>
where
    R: StateReader<Key, StoredValue>,
    R::Error: Into<Error>,
{
    pub fn new(
        system_contract_cache: SystemContractCache,
        memory: MemoryRef,
        module: Module,
        context: RuntimeContext<'a, R>,
    ) -> Self {
        Runtime {
            system_contract_cache,
            memory,
            module,
            host_buffer: None,
            context,
        }
    }

    pub fn context(&self) -> &RuntimeContext<'a, R> {
        &self.context
    }

    /// Charge specified amount of gas
    ///
    /// Returns false if gas limit exceeded and true if not.
    /// Intuition about the return value sense is to answer the question 'are we
    /// allowed to continue?'
    fn charge_gas(&mut self, amount: Gas) -> bool {
        let prev = self.context.gas_counter();
        match prev.checked_add(amount) {
            // gas charge overflow protection
            None => false,
            Some(val) if val > self.context.gas_limit() => false,
            Some(val) => {
                self.context.set_gas_counter(val);
                true
            }
        }
    }

    fn gas(&mut self, amount: Gas) -> Result<(), Trap> {
        if self.charge_gas(amount) {
            Ok(())
        } else {
            Err(Error::GasLimit.into())
        }
    }

    fn bytes_from_mem(&self, ptr: u32, size: usize) -> Result<Vec<u8>, Error> {
        self.memory.get(ptr, size).map_err(Into::into)
    }

    /// Reads key (defined as `key_ptr` and `key_size` tuple) from Wasm memory.
    fn key_from_mem(&mut self, key_ptr: u32, key_size: u32) -> Result<Key, Error> {
        let bytes = self.bytes_from_mem(key_ptr, key_size as usize)?;
        bytesrepr::deserialize(bytes).map_err(Into::into)
    }

    /// Reads `CLValue` (defined as `cl_value_ptr` and `cl_value_size` tuple) from Wasm memory.
    fn cl_value_from_mem(
        &mut self,
        cl_value_ptr: u32,
        cl_value_size: u32,
    ) -> Result<CLValue, Error> {
        let bytes = self.bytes_from_mem(cl_value_ptr, cl_value_size as usize)?;
        bytesrepr::deserialize(bytes).map_err(Into::into)
    }

    fn string_from_mem(&self, ptr: u32, size: u32) -> Result<String, Trap> {
        let bytes = self.bytes_from_mem(ptr, size as usize)?;
        bytesrepr::deserialize(bytes).map_err(|e| Error::BytesRepr(e).into())
    }

    fn get_function_by_name(&mut self, name_ptr: u32, name_size: u32) -> Result<Vec<u8>, Trap> {
        let name = self.string_from_mem(name_ptr, name_size)?;

        let has_name: bool = self
            .module
            .export_section()
            .and_then(|export_section| {
                export_section
                    .entries()
                    .iter()
                    .find(|export_entry| export_entry.field() == name)
            })
            .is_some();

        if has_name {
            let mut module = self.module.clone();
            // We only want the function exported under `name` to be callable; `optimize` removes
            // all code that is not reachable from the exports listed in the second argument.
            pwasm_utils::optimize(&mut module, vec![&name]).unwrap();
            rename_export_to_call(&mut module, name);

            parity_wasm::serialize(module).map_err(|e| Error::ParityWasm(e).into())
        } else {
            Err(Error::FunctionNotFound(name).into())
        }
    }

    fn is_valid_uref(&mut self, uref_ptr: u32, uref_size: u32) -> Result<bool, Trap> {
        let bytes = self.bytes_from_mem(uref_ptr, uref_size as usize)?;
        let uref: URef = bytesrepr::deserialize(bytes).map_err(Error::BytesRepr)?;
        Ok(self.context.validate_uref(&uref).is_ok())
    }

    fn get_arg_size(&mut self, index: usize, size_ptr: u32) -> Result<Result<(), ApiError>, Trap> {
        let arg_size = match self.context.args().get(index) {
            Some(arg) if arg.inner_bytes().len() > u32::max_value() as usize => {
                return Ok(Err(ApiError::OutOfMemory))
            }
            None => return Ok(Err(ApiError::MissingArgument)),
            Some(arg) => arg.inner_bytes().len() as u32,
        };

        let arg_size_bytes = arg_size.to_le_bytes(); // Wasm is little-endian

        if let Err(e) = self.memory.set(size_ptr, &arg_size_bytes) {
            return Err(Error::Interpreter(e).into());
        }

        Ok(Ok(()))
    }

    fn get_arg(
        &mut self,
        index: usize,
        output_ptr: u32,
        output_size: usize,
    ) -> Result<Result<(), ApiError>, Trap> {
        let arg = match self.context.args().get(index) {
            Some(arg) => arg,
            None => return Ok(Err(ApiError::MissingArgument)),
        };

        if arg.inner_bytes().len() > output_size {
            return Ok(Err(ApiError::OutOfMemory));
        }

        if let Err(e) = self
            .memory
            .set(output_ptr, &arg.inner_bytes()[..output_size])
        {
            return Err(Error::Interpreter(e).into());
        }

        Ok(Ok(()))
    }

    /// Load the uref known by the given name into the Wasm memory
    fn load_key(
        &mut self,
        name_ptr: u32,
        name_size: u32,
        output_ptr: u32,
        output_size: usize,
        bytes_written_ptr: u32,
    ) -> Result<Result<(), ApiError>, Trap> {
        let name = self.string_from_mem(name_ptr, name_size)?;

        // Get a key and serialize it
        let key = match self.context.named_keys_get(&name) {
            Some(key) => key,
            None => return Ok(Err(ApiError::MissingKey)),
        };

        let key_bytes = match key.to_bytes() {
            Ok(bytes) => bytes,
            Err(error) => return Ok(Err(error.into())),
        };

        // `output_size` has to be greater or equal to the actual length of serialized Key bytes
        if output_size < key_bytes.len() {
            return Ok(Err(ApiError::BufferTooSmall));
        }

        // Set serialized Key bytes into the output buffer
        if let Err(error) = self.memory.set(output_ptr, &key_bytes) {
            return Err(Error::Interpreter(error).into());
        }

        // For all practical purposes following cast is assumed to be safe
        let bytes_size = key_bytes.len() as u32;
        let size_bytes = bytes_size.to_le_bytes(); // Wasm is little-endian
        if let Err(error) = self.memory.set(bytes_written_ptr, &size_bytes) {
            return Err(Error::Interpreter(error).into());
        }

        Ok(Ok(()))
    }

    fn has_key(&mut self, name_ptr: u32, name_size: u32) -> Result<i32, Trap> {
        let name = self.string_from_mem(name_ptr, name_size)?;
        if self.context.named_keys_contains_key(&name) {
            Ok(0)
        } else {
            Ok(1)
        }
    }

    fn put_key(
        &mut self,
        name_ptr: u32,
        name_size: u32,
        key_ptr: u32,
        key_size: u32,
    ) -> Result<(), Trap> {
        let name = self.string_from_mem(name_ptr, name_size)?;
        let key = self.key_from_mem(key_ptr, key_size)?;
        self.context.put_key(name, key).map_err(Into::into)
    }

    fn remove_key(&mut self, name_ptr: u32, name_size: u32) -> Result<(), Trap> {
        let name = self.string_from_mem(name_ptr, name_size)?;
        self.context.remove_key(&name)?;
        Ok(())
    }

    /// Writes runtime context's account main purse to [dest_ptr] in the Wasm memory.
    fn get_main_purse(&mut self, dest_ptr: u32) -> Result<(), Trap> {
        let purse = self.context.get_main_purse()?;
        let purse_bytes = purse.into_bytes().map_err(Error::BytesRepr)?;
        self.memory
            .set(dest_ptr, &purse_bytes)
            .map_err(|e| Error::Interpreter(e).into())
    }

    /// Writes caller (deploy) account public key to [dest_ptr] in the Wasm
    /// memory.
    fn get_caller(&mut self, dest_ptr: u32) -> Result<(), Trap> {
        let key = self.context.get_caller();
        let bytes = key.into_bytes().map_err(Error::BytesRepr)?;
        self.memory
            .set(dest_ptr, &bytes)
            .map_err(|e| Error::Interpreter(e).into())
    }

    /// Writes runtime context's phase to [dest_ptr] in the Wasm memory.
    fn get_phase(&mut self, dest_ptr: u32) -> Result<(), Trap> {
        let phase = self.context.phase();
        let bytes = phase.into_bytes().map_err(Error::BytesRepr)?;
        self.memory
            .set(dest_ptr, &bytes)
            .map_err(|e| Error::Interpreter(e).into())
    }

    /// Writes current blocktime to [dest_ptr] in Wasm memory.
    fn get_blocktime(&self, dest_ptr: u32) -> Result<(), Trap> {
        let blocktime = self
            .context
            .get_blocktime()
            .into_bytes()
            .map_err(Error::BytesRepr)?;
        self.memory
            .set(dest_ptr, &blocktime)
            .map_err(|e| Error::Interpreter(e).into())
    }

    /// Return some bytes from the memory and terminate the current `sub_call`. Note that the return
    /// type is `Trap`, indicating that this function will always kill the current Wasm instance.
    fn ret(&mut self, value_ptr: u32, value_size: usize) -> Trap {
        self.host_buffer = None;
        let mem_get = self
            .memory
            .get(value_ptr, value_size)
            .map_err(Error::Interpreter);
        match mem_get {
            Ok(buf) => {
                // Set the result field in the runtime and return the proper element of the `Error`
                // enum indicating that the reason for exiting the module was a call to ret.
                self.host_buffer = bytesrepr::deserialize(buf).ok();

                let urefs = match &self.host_buffer {
                    Some(buf) => extract_urefs(buf),
                    None => Ok(vec![]),
                };
                match urefs {
                    Ok(urefs) => Error::Ret(urefs).into(),
                    Err(e) => e.into(),
                }
            }
            Err(e) => e.into(),
        }
    }

    /// Calls contract living under a `key`, with supplied `args`.
    fn call_contract(&mut self, key: Key, args_bytes: Vec<u8>) -> Result<CLValue, Error> {
        let contract = match self.context.read_gs(&key)? {
            Some(StoredValue::Contract(contract)) => contract,
            Some(_) => {
                return Err(Error::FunctionNotFound(format!(
                    "Value at {:?} is not a contract",
                    key
                )))
            }
            None => return Err(Error::KeyNotFound(key)),
        };

        // Check for major version compatibility before calling
        let contract_version = contract.protocol_version();
        let current_version = self.context.protocol_version();
        if !contract_version.is_compatible_with(&current_version) {
            return Err(Error::IncompatibleProtocolMajorVersion {
                actual: current_version.value().major,
                expected: contract_version.value().major,
            });
        }

        let args: Vec<CLValue> = bytesrepr::deserialize(args_bytes)?;

        let maybe_module = match key {
            Key::URef(uref) => self.system_contract_cache.get(&uref),
            _ => None,
        };

        let module = match maybe_module {
            Some(module) => module,
            None => parity_wasm::deserialize_buffer(contract.bytes())?,
        };

        let mut extra_urefs = vec![];
        // A loop is needed to be able to use the '?' operator
        for arg in &args {
            extra_urefs.extend(
                extract_urefs(arg)?
                    .into_iter()
                    .map(<Key as From<URef>>::from),
            );
        }
        for key in &extra_urefs {
            self.context.validate_key(key)?;
        }

        let mut refs = contract.take_named_keys();

        let result = sub_call(
            module,
            args,
            &mut refs,
            key,
            self,
            extra_urefs,
            contract_version,
        )?;
        Ok(result)
    }

    fn call_contract_host_buffer(
        &mut self,
        key: Key,
        args_bytes: Vec<u8>,
        result_size_ptr: u32,
    ) -> Result<Result<(), ApiError>, Error> {
        if !self.can_write_to_host_buffer() {
            // Exit early if the host buffer is already occupied
            return Ok(Err(ApiError::HostBufferFull));
        }

        let result = self.call_contract(key, args_bytes)?;
        let result_size = result.inner_bytes().len() as u32; // considered to be safe

        // leave the host buffer set to `None` if there's nothing to write there
        if result_size != 0 {
            if let Err(error) = self.write_host_buffer(result) {
                return Ok(Err(error));
            }
        }

        let result_size_bytes = result_size.to_le_bytes(); // Wasm is little-endian
        if let Err(error) = self.memory.set(result_size_ptr, &result_size_bytes) {
            return Err(Error::Interpreter(error));
        }

        Ok(Ok(()))
    }

    fn load_named_keys(
        &mut self,
        total_keys_ptr: u32,
        result_size_ptr: u32,
    ) -> Result<Result<(), ApiError>, Trap> {
        if !self.can_write_to_host_buffer() {
            // Exit early if the host buffer is already occupied
            return Ok(Err(ApiError::HostBufferFull));
        }

        let total_keys = self.context.named_keys().len() as u32;
        let total_keys_bytes = total_keys.to_le_bytes();
        if let Err(error) = self.memory.set(total_keys_ptr, &total_keys_bytes) {
            return Err(Error::Interpreter(error).into());
        }

        if total_keys == 0 {
            // No need to do anything else, we leave host buffer empty.
            return Ok(Ok(()));
        }

        let named_keys =
            CLValue::from_t(self.context.named_keys().clone()).map_err(Error::CLValue)?;

        let length = named_keys.inner_bytes().len() as u32;
        if let Err(error) = self.write_host_buffer(named_keys) {
            return Ok(Err(error));
        }

        let length_bytes = length.to_le_bytes();
        if let Err(error) = self.memory.set(result_size_ptr, &length_bytes) {
            return Err(Error::Interpreter(error).into());
        }

        Ok(Ok(()))
    }

    fn store_function(
        &mut self,
        fn_bytes: Vec<u8>,
        named_keys: BTreeMap<String, Key>,
    ) -> Result<[u8; 32], Error> {
        let contract = Contract::new(fn_bytes, named_keys, self.context.protocol_version());
        let contract_addr = self
            .context
            .store_function(StoredValue::Contract(contract))?;
        Ok(contract_addr)
    }

    /// Tries to store a function, represented as bytes from the Wasm memory,
    /// into the GlobalState and writes back a function's hash at `hash_ptr`
    /// in the Wasm memory.
    fn store_function_at_hash(
        &mut self,
        fn_bytes: Vec<u8>,
        named_keys: BTreeMap<String, Key>,
    ) -> Result<[u8; 32], Error> {
        let contract = Contract::new(fn_bytes, named_keys, self.context.protocol_version());
        let new_hash = self
            .context
            .store_function_at_hash(StoredValue::Contract(contract))?;
        Ok(new_hash)
    }

    /// Writes function address (`hash_bytes`) into the Wasm memory (at
    /// `dest_ptr` pointer).
    fn function_address(&mut self, hash_bytes: [u8; 32], dest_ptr: u32) -> Result<(), Trap> {
        self.memory
            .set(dest_ptr, &hash_bytes)
            .map_err(|e| Error::Interpreter(e).into())
    }

    /// Generates new unforgable reference and adds it to the context's
    /// access_rights set.
    fn new_uref(&mut self, key_ptr: u32, value_ptr: u32, value_size: u32) -> Result<(), Trap> {
        let cl_value = self.cl_value_from_mem(value_ptr, value_size)?; // read initial value from memory
        let key = self.context.new_uref(StoredValue::CLValue(cl_value))?;
        self.memory
            .set(key_ptr, &key.into_bytes().map_err(Error::BytesRepr)?)
            .map_err(|e| Error::Interpreter(e).into())
    }

    /// Writes `value` under `key` in GlobalState.
    fn write(
        &mut self,
        key_ptr: u32,
        key_size: u32,
        value_ptr: u32,
        value_size: u32,
    ) -> Result<(), Trap> {
        let key = self.key_from_mem(key_ptr, key_size)?;
        let cl_value = self.cl_value_from_mem(value_ptr, value_size)?;
        self.context
            .write_gs(key, StoredValue::CLValue(cl_value))
            .map_err(Into::into)
    }

    /// Writes `value` under a key derived from `key` in the "local cluster" of
    /// GlobalState
    fn write_local(
        &mut self,
        key_ptr: u32,
        key_size: u32,
        value_ptr: u32,
        value_size: u32,
    ) -> Result<(), Trap> {
        let key_bytes = self.bytes_from_mem(key_ptr, key_size as usize)?;
        let cl_value = self.cl_value_from_mem(value_ptr, value_size)?;
        self.context
            .write_ls(&key_bytes, cl_value)
            .map_err(Into::into)
    }

    /// Adds `value` to the cell that `key` points at.
    fn add(
        &mut self,
        key_ptr: u32,
        key_size: u32,
        value_ptr: u32,
        value_size: u32,
    ) -> Result<(), Trap> {
        let key = self.key_from_mem(key_ptr, key_size)?;
        let cl_value = self.cl_value_from_mem(value_ptr, value_size)?;
        self.context
            .add_gs(key, StoredValue::CLValue(cl_value))
            .map_err(Into::into)
    }

    /// Adds `value` to the cell pointed to by a key derived from `key` in the "local cluster" of
    /// GlobalState
    pub fn add_local(
        &mut self,
        key_ptr: u32,
        key_size: u32,
        value_ptr: u32,
        value_size: u32,
    ) -> Result<(), Trap> {
        let key_bytes = self.bytes_from_mem(key_ptr, key_size as usize)?;
        let cl_value = self.cl_value_from_mem(value_ptr, value_size)?;
        self.context
            .add_ls(&key_bytes, cl_value)
            .map_err(Into::into)
    }

    /// Reads value from the GS living under key specified by `key_ptr` and
    /// `key_size`. Wasm and host communicate through memory that Wasm
    /// module exports. If contract wants to pass data to the host, it has
    /// to tell it [the host] where this data lives in the exported memory
    /// (pass its pointer and length).
    fn read(
        &mut self,
        key_ptr: u32,
        key_size: u32,
        output_size_ptr: u32,
    ) -> Result<Result<(), ApiError>, Trap> {
        if !self.can_write_to_host_buffer() {
            // Exit early if the host buffer is already occupied
            return Ok(Err(ApiError::HostBufferFull));
        }

        let key = self.key_from_mem(key_ptr, key_size)?;
        let cl_value = match self.context.read_gs(&key)? {
            Some(stored_value) => CLValue::try_from(stored_value).map_err(Error::TypeMismatch)?,
            None => return Ok(Err(ApiError::ValueNotFound)),
        };

        let value_size = cl_value.inner_bytes().len() as u32;
        if let Err(error) = self.write_host_buffer(cl_value) {
            return Ok(Err(error));
        }

        let value_bytes = value_size.to_le_bytes(); // Wasm is little-endian
        if let Err(error) = self.memory.set(output_size_ptr, &value_bytes) {
            return Err(Error::Interpreter(error).into());
        }

        Ok(Ok(()))
    }

    /// Similar to `read`, this function is for reading from the "local cluster"
    /// of global state
    fn read_local(
        &mut self,
        key_ptr: u32,
        key_size: u32,
        output_size_ptr: u32,
    ) -> Result<Result<(), ApiError>, Trap> {
        if !self.can_write_to_host_buffer() {
            // Exit early if the host buffer is already occupied
            return Ok(Err(ApiError::HostBufferFull));
        }

        let key_bytes = self.bytes_from_mem(key_ptr, key_size as usize)?;

        let cl_value = match self.context.read_ls(&key_bytes)? {
            Some(cl_value) => cl_value,
            None => return Ok(Err(ApiError::ValueNotFound)),
        };

        let value_size = cl_value.inner_bytes().len() as u32;
        if let Err(error) = self.write_host_buffer(cl_value) {
            return Ok(Err(error));
        }

        let value_bytes = value_size.to_le_bytes(); // Wasm is little-endian
        if let Err(error) = self.memory.set(output_size_ptr, &value_bytes) {
            return Err(Error::Interpreter(error).into());
        }

        Ok(Ok(()))
    }

    /// Reverts contract execution with a status specified.
    fn revert(&mut self, status: u32) -> Trap {
        Error::Revert(status).into()
    }

    fn add_associated_key(&mut self, public_key_ptr: u32, weight_value: u8) -> Result<i32, Trap> {
        let public_key = {
            // Public key as serialized bytes
            let source_serialized =
                self.bytes_from_mem(public_key_ptr, PUBLIC_KEY_SERIALIZED_LENGTH)?;
            // Public key deserialized
            let source: PublicKey =
                bytesrepr::deserialize(source_serialized).map_err(Error::BytesRepr)?;
            source
        };
        let weight = Weight::new(weight_value);

        match self.context.add_associated_key(public_key, weight) {
            Ok(_) => Ok(0),
            // This relies on the fact that `AddKeyFailure` is represented as
            // i32 and first variant start with number `1`, so all other variants
            // are greater than the first one, so it's safe to assume `0` is success,
            // and any error is greater than 0.
            Err(Error::AddKeyFailure(e)) => Ok(e as i32),
            // Any other variant just pass as `Trap`
            Err(e) => Err(e.into()),
        }
    }

    fn remove_associated_key(&mut self, public_key_ptr: u32) -> Result<i32, Trap> {
        let public_key = {
            // Public key as serialized bytes
            let source_serialized =
                self.bytes_from_mem(public_key_ptr, PUBLIC_KEY_SERIALIZED_LENGTH)?;
            // Public key deserialized
            let source: PublicKey =
                bytesrepr::deserialize(source_serialized).map_err(Error::BytesRepr)?;
            source
        };
        match self.context.remove_associated_key(public_key) {
            Ok(_) => Ok(0),
            Err(Error::RemoveKeyFailure(e)) => Ok(e as i32),
            Err(e) => Err(e.into()),
        }
    }

    fn update_associated_key(
        &mut self,
        public_key_ptr: u32,
        weight_value: u8,
    ) -> Result<i32, Trap> {
        let public_key = {
            // Public key as serialized bytes
            let source_serialized =
                self.bytes_from_mem(public_key_ptr, PUBLIC_KEY_SERIALIZED_LENGTH)?;
            // Public key deserialized
            let source: PublicKey =
                bytesrepr::deserialize(source_serialized).map_err(Error::BytesRepr)?;
            source
        };
        let weight = Weight::new(weight_value);

        match self.context.update_associated_key(public_key, weight) {
            Ok(_) => Ok(0),
            // This relies on the fact that `UpdateKeyFailure` is represented as
            // i32 and first variant start with number `1`, so all other variants
            // are greater than the first one, so it's safe to assume `0` is success,
            // and any error is greater than 0.
            Err(Error::UpdateKeyFailure(e)) => Ok(e as i32),
            // Any other variant just pass as `Trap`
            Err(e) => Err(e.into()),
        }
    }

    fn set_action_threshold(
        &mut self,
        action_type_value: u32,
        threshold_value: u8,
    ) -> Result<i32, Trap> {
        match ActionType::try_from(action_type_value) {
            Ok(action_type) => {
                let threshold = Weight::new(threshold_value);
                match self.context.set_action_threshold(action_type, threshold) {
                    Ok(_) => Ok(0),
                    Err(Error::SetThresholdFailure(e)) => Ok(e as i32),
                    Err(e) => Err(e.into()),
                }
            }
            Err(_) => Err(Trap::new(TrapKind::Unreachable)),
        }
    }

    /// Looks up the public mint contract key in the context's protocol data.
    ///
    /// Returned URef is already attenuated depending on the calling account.
    fn get_mint_contract_uref(&mut self) -> URef {
        let mint = self.context.protocol_data().mint();
        self.context.attenuate_uref(mint)
    }

    /// Looks up the public PoS contract key in the context's protocol data
    ///
    /// Returned URef is already attenuated depending on the calling account.
    fn get_pos_contract_uref(&mut self) -> URef {
        let pos = self.context.protocol_data().proof_of_stake();
        self.context.attenuate_uref(pos)
    }

    /// Calls the "create" method on the mint contract at the given mint
    /// contract key
    fn mint_create(&mut self, mint_contract_key: Key) -> Result<URef, Error> {
        let args_bytes = {
            let args = ("create",);
            ArgsParser::parse(args)?.into_bytes()?
        };

        let result = self.call_contract(mint_contract_key, args_bytes)?;
        let purse = result.into_t()?;

        Ok(purse)
    }

    fn create_purse(&mut self) -> Result<URef, Error> {
        let mint_contract_key = self.get_mint_contract_uref().into();
        self.mint_create(mint_contract_key)
    }

    /// Calls the "transfer" method on the mint contract at the given mint
    /// contract key
    fn mint_transfer(
        &mut self,
        mint_contract_key: Key,
        source: URef,
        target: URef,
        amount: U512,
    ) -> Result<(), Error> {
        let args_bytes = {
            let args = ("transfer", source, target, amount);
            ArgsParser::parse(args)?.into_bytes()?
        };

        let result = self.call_contract(mint_contract_key, args_bytes)?;
        let result: Result<(), mint::Error> = result.into_t()?;
        Ok(result.map_err(system_contract_errors::Error::from)?)
    }

    /// Creates a new account at a given public key, transferring a given amount
    /// of motes from the given source purse to the new account's purse.
    fn transfer_to_new_account(
        &mut self,
        source: URef,
        target: PublicKey,
        amount: U512,
    ) -> Result<TransferResult, Error> {
        let mint_contract_key = self.get_mint_contract_uref().into();

        let target_key = Key::Account(target);

        // A precondition check that verifies that the transfer can be done
        // as the source purse has enough funds to cover the transfer.
        if amount > self.get_balance(source)?.unwrap_or_default() {
            return Ok(Err(ApiError::Transfer));
        }

        let target_purse = self.mint_create(mint_contract_key)?;

        if source == target_purse {
            return Ok(Err(ApiError::Transfer));
        }

        match self.mint_transfer(mint_contract_key, source, target_purse, amount) {
            Ok(_) => {
                // After merging in EE-704 system contracts lookup internally uses protocol data and
                // this is used for backwards compatibility with explorer to query mint/pos urefs.
                let named_keys = vec![
                    (
                        String::from(MINT_NAME),
                        Key::from(self.get_mint_contract_uref()),
                    ),
                    (
                        String::from(POS_NAME),
                        Key::from(self.get_pos_contract_uref()),
                    ),
                ]
                .into_iter()
                .map(|(name, key)| {
                    if let Some(uref) = key.as_uref() {
                        (name, Key::URef(URef::new(uref.addr(), AccessRights::READ)))
                    } else {
                        (name, key)
                    }
                })
                .collect();
<<<<<<< HEAD
                let account = Account::create(target, named_keys, target_purse_id);
=======
                let account = Account::create(target_addr, named_keys, target_purse);
>>>>>>> 085debc9
                self.context.write_account(target_key, account)?;
                Ok(Ok(TransferredTo::NewAccount))
            }
            Err(_) => Ok(Err(ApiError::Transfer)),
        }
    }

    /// Transferring a given amount of motes from the given source purse to the
    /// new account's purse. Requires that the [`URef`]s have already
    /// been created by the mint contract (or are the genesis account's).
    fn transfer_to_existing_account(
        &mut self,
        source: URef,
        target: URef,
        amount: U512,
    ) -> Result<TransferResult, Error> {
        let mint_contract_key = self.get_mint_contract_uref().into();

        // This appears to be a load-bearing use of `RuntimeContext::insert_uref`.
        self.context.insert_uref(target);

        match self.mint_transfer(mint_contract_key, source, target, amount) {
            Ok(_) => Ok(Ok(TransferredTo::ExistingAccount)),
            Err(_) => Ok(Err(ApiError::Transfer)),
        }
    }

    /// Transfers `amount` of motes from default purse of the account to
    /// `target` account. If that account does not exist, creates one.
    fn transfer_to_account(
        &mut self,
        target: PublicKey,
        amount: U512,
    ) -> Result<TransferResult, Error> {
        let source = self.context.get_main_purse()?;
        self.transfer_from_purse_to_account(source, target, amount)
    }

    /// Transfers `amount` of motes from `source` purse to `target` account.
    /// If that account does not exist, creates one.
    fn transfer_from_purse_to_account(
        &mut self,
        source: URef,
        target: PublicKey,
        amount: U512,
    ) -> Result<TransferResult, Error> {
        let target_key = Key::Account(target);
        // Look up the account at the given public key's address
        match self.context.read_account(&target_key)? {
            None => {
                // If no account exists, create a new account and transfer the amount to its
                // purse.
                self.transfer_to_new_account(source, target, amount)
            }
            Some(StoredValue::Account(account)) => {
                let target = account.main_purse_add_only();
                if source == target {
                    return Ok(Ok(TransferredTo::ExistingAccount));
                }
                // If an account exists, transfer the amount to its purse
                self.transfer_to_existing_account(source, target, amount)
            }
            Some(_) => {
                // If some other value exists, return an error
                Err(Error::AccountNotFound(target_key))
            }
        }
    }

    /// Transfers `amount` of motes from `source` purse to `target` purse.
    fn transfer_from_purse_to_purse(
        &mut self,
        source_ptr: u32,
        source_size: u32,
        target_ptr: u32,
        target_size: u32,
        amount_ptr: u32,
        amount_size: u32,
    ) -> Result<Result<(), ApiError>, Error> {
        let source: URef = {
            let bytes = self.bytes_from_mem(source_ptr, source_size as usize)?;
            bytesrepr::deserialize(bytes).map_err(Error::BytesRepr)?
        };

        let target: URef = {
            let bytes = self.bytes_from_mem(target_ptr, target_size as usize)?;
            bytesrepr::deserialize(bytes).map_err(Error::BytesRepr)?
        };

        let amount: U512 = {
            let bytes = self.bytes_from_mem(amount_ptr, amount_size as usize)?;
            bytesrepr::deserialize(bytes).map_err(Error::BytesRepr)?
        };

        let mint_contract_key = self.get_mint_contract_uref().into();

        if self
            .mint_transfer(mint_contract_key, source, target, amount)
            .is_ok()
        {
            Ok(Ok(()))
        } else {
            Ok(Err(ApiError::Transfer))
        }
    }

    fn get_balance(&mut self, purse: URef) -> Result<Option<U512>, Error> {
        let seed = self.get_mint_contract_uref().addr();

        let key = purse.addr().into_bytes()?;

        let uref_key = match self.context.read_ls_with_seed(seed, &key)? {
            Some(cl_value) => {
                let key: Key = cl_value.into_t().expect("expected Key type");
                match key {
                    Key::URef(_) => (),
                    _ => panic!("expected Key::Uref(_)"),
                }
                key
            }
            None => return Ok(None),
        };

        let ret = match self.context.read_gs_direct(&uref_key)? {
            Some(StoredValue::CLValue(cl_value)) => {
                if *cl_value.cl_type() == CLType::U512 {
                    let balance: U512 = cl_value.into_t()?;
                    Some(balance)
                } else {
                    panic!("expected U512")
                }
            }
            Some(_) => panic!("expected U512"),
            None => None,
        };

        Ok(ret)
    }

    fn get_balance_host_buffer(
        &mut self,
        purse_ptr: u32,
        purse_size: usize,
        output_size_ptr: u32,
    ) -> Result<Result<(), ApiError>, Error> {
        if !self.can_write_to_host_buffer() {
            // Exit early if the host buffer is already occupied
            return Ok(Err(ApiError::HostBufferFull));
        }

        let purse: URef = {
            let bytes = self.bytes_from_mem(purse_ptr, purse_size)?;
            match bytesrepr::deserialize(bytes) {
                Ok(purse) => purse,
                Err(error) => return Ok(Err(error.into())),
            }
        };

        let balance = match self.get_balance(purse)? {
            Some(balance) => balance,
            None => return Ok(Err(ApiError::InvalidPurse)),
        };

        let balance_cl_value = match CLValue::from_t(balance) {
            Ok(cl_value) => cl_value,
            Err(error) => return Ok(Err(error.into())),
        };

        let balance_size = balance_cl_value.inner_bytes().len() as i32;
        if let Err(error) = self.write_host_buffer(balance_cl_value) {
            return Ok(Err(error));
        }

        let balance_size_bytes = balance_size.to_le_bytes(); // Wasm is little-endian
        if let Err(error) = self.memory.set(output_size_ptr, &balance_size_bytes) {
            return Err(Error::Interpreter(error));
        }

        Ok(Ok(()))
    }

    /// If key is in named_keys with AccessRights::Write, processes bytes from calling contract
    /// and writes them at the provided uref, overwriting existing value if any
    fn upgrade_contract_at_uref(
        &mut self,
        name_ptr: u32,
        name_size: u32,
        key_ptr: u32,
        key_size: u32,
    ) -> Result<Result<(), ApiError>, Trap> {
        let key = self.key_from_mem(key_ptr, key_size)?;
        let named_keys = match self.context.read_gs(&key)? {
            None => Err(Error::KeyNotFound(key)),
            Some(StoredValue::Contract(contract)) => Ok(contract.named_keys().clone()),
            Some(_) => Err(Error::FunctionNotFound(format!(
                "Value at {:?} is not a contract",
                key
            ))),
        }?;
        let bytes = self.get_function_by_name(name_ptr, name_size)?;
        match self
            .context
            .upgrade_contract_at_uref(key, bytes, named_keys)
        {
            Ok(_) => Ok(Ok(())),
            Err(_) => Ok(Err(ApiError::UpgradeContractAtURef)),
        }
    }

    fn get_system_contract(
        &mut self,
        system_contract_index: u32,
        dest_ptr: u32,
        _dest_size: u32,
    ) -> Result<Result<(), ApiError>, Trap> {
        let attenuated_uref = match SystemContractType::try_from(system_contract_index) {
            Ok(SystemContractType::Mint) => self.get_mint_contract_uref(),
            Ok(SystemContractType::ProofOfStake) => self.get_pos_contract_uref(),
            Err(error) => return Ok(Err(error)),
        };

        // Serialize data that will be written the memory under `dest_ptr`
        let attenuated_uref_bytes = attenuated_uref.into_bytes().map_err(Error::BytesRepr)?;
        match self.memory.set(dest_ptr, &attenuated_uref_bytes) {
            Ok(_) => Ok(Ok(())),
            Err(error) => Err(Error::Interpreter(error).into()),
        }
    }

    /// If host_buffer set, clears the host_buffer and returns value, else None
    pub fn take_host_buffer(&mut self) -> Option<CLValue> {
        self.host_buffer.take()
    }

    /// Checks if a write to host buffer can happen.
    ///
    /// This will check if the host buffer is empty.
    fn can_write_to_host_buffer(&self) -> bool {
        self.host_buffer.is_none()
    }

    /// Overwrites data in host buffer only if it's in empty state
    fn write_host_buffer(&mut self, data: CLValue) -> Result<(), ApiError> {
        match self.host_buffer {
            Some(_) => return Err(ApiError::HostBufferFull),
            None => self.host_buffer = Some(data),
        }
        Ok(())
    }

    fn read_host_buffer(
        &mut self,
        dest_ptr: u32,
        dest_size: usize,
        bytes_written_ptr: u32,
    ) -> Result<Result<(), ApiError>, Error> {
        let (_cl_type, serialized_value) = match self.take_host_buffer() {
            None => return Ok(Err(ApiError::HostBufferEmpty)),
            Some(cl_value) => cl_value.destructure(),
        };

        if serialized_value.len() > u32::max_value() as usize {
            return Ok(Err(ApiError::OutOfMemory));
        }
        if serialized_value.len() > dest_size {
            return Ok(Err(ApiError::BufferTooSmall));
        }

        // Slice data, so if `dest_size` is larger than host_buffer size, it will take host_buffer
        // as whole.
        let sliced_buf = &serialized_value[..cmp::min(dest_size, serialized_value.len())];
        if let Err(error) = self.memory.set(dest_ptr, sliced_buf) {
            return Err(Error::Interpreter(error));
        }

        let bytes_written = sliced_buf.len() as u32;
        let bytes_written_data = bytes_written.to_le_bytes();

        if let Err(error) = self.memory.set(bytes_written_ptr, &bytes_written_data) {
            return Err(Error::Interpreter(error));
        }

        Ok(Ok(()))
    }
}

#[cfg(test)]
mod tests {
    use proptest::{
        array,
        collection::{btree_map, vec},
        option,
        prelude::*,
        result,
    };

    use types::{gens::*, CLType, CLValue, Key, URef};

    use super::extract_urefs;

    fn cl_value_with_urefs_arb() -> impl Strategy<Value = (CLValue, Vec<URef>)> {
        // If compiler brings you here it most probably means you've added a variant to `CLType`
        // enum but forgot to add generator for it.
        let stub: Option<CLType> = None;
        if let Some(cl_type) = stub {
            match cl_type {
                CLType::Bool
                | CLType::I32
                | CLType::I64
                | CLType::U8
                | CLType::U32
                | CLType::U64
                | CLType::U128
                | CLType::U256
                | CLType::U512
                | CLType::Unit
                | CLType::String
                | CLType::Key
                | CLType::URef
                | CLType::Option(_)
                | CLType::List(_)
                | CLType::FixedList(..)
                | CLType::Result { .. }
                | CLType::Map { .. }
                | CLType::Tuple1(_)
                | CLType::Tuple2(_)
                | CLType::Tuple3(_)
                | CLType::Any => (),
            }
        };

        prop_oneof![
            Just((CLValue::from_t(()).expect("should create CLValue"), vec![])),
            any::<bool>()
                .prop_map(|x| (CLValue::from_t(x).expect("should create CLValue"), vec![])),
            any::<i32>().prop_map(|x| (CLValue::from_t(x).expect("should create CLValue"), vec![])),
            any::<i64>().prop_map(|x| (CLValue::from_t(x).expect("should create CLValue"), vec![])),
            any::<u8>().prop_map(|x| (CLValue::from_t(x).expect("should create CLValue"), vec![])),
            any::<u32>().prop_map(|x| (CLValue::from_t(x).expect("should create CLValue"), vec![])),
            any::<u64>().prop_map(|x| (CLValue::from_t(x).expect("should create CLValue"), vec![])),
            u128_arb().prop_map(|x| (CLValue::from_t(x).expect("should create CLValue"), vec![])),
            u256_arb().prop_map(|x| (CLValue::from_t(x).expect("should create CLValue"), vec![])),
            u512_arb().prop_map(|x| (CLValue::from_t(x).expect("should create CLValue"), vec![])),
            key_arb().prop_map(|x| {
                let urefs = x.as_uref().into_iter().cloned().collect();
                (CLValue::from_t(x).expect("should create CLValue"), urefs)
            }),
            uref_arb().prop_map(|x| (CLValue::from_t(x).expect("should create CLValue"), vec![x])),
            ".*".prop_map(|x: String| (CLValue::from_t(x).expect("should create CLValue"), vec![])),
            option::of(any::<u64>())
                .prop_map(|x| (CLValue::from_t(x).expect("should create CLValue"), vec![])),
            option::of(uref_arb()).prop_map(|x| {
                let urefs = x.iter().cloned().collect();
                (CLValue::from_t(x).expect("should create CLValue"), urefs)
            }),
            option::of(key_arb()).prop_map(|x| {
                let urefs = x.iter().filter_map(Key::as_uref).cloned().collect();
                (CLValue::from_t(x).expect("should create CLValue"), urefs)
            }),
            vec(any::<i32>(), 0..100)
                .prop_map(|x| (CLValue::from_t(x).expect("should create CLValue"), vec![])),
            vec(uref_arb(), 0..100).prop_map(|x| (
                CLValue::from_t(x.clone()).expect("should create CLValue"),
                x
            )),
            vec(key_arb(), 0..100).prop_map(|x| (
                CLValue::from_t(x.clone()).expect("should create CLValue"),
                x.into_iter().filter_map(Key::into_uref).collect()
            )),
            [any::<u64>(); 32]
                .prop_map(|x| (CLValue::from_t(x).expect("should create CLValue"), vec![])),
            array::uniform8(uref_arb()).prop_map(|x| {
                let urefs = x.to_vec();
                (CLValue::from_t(x).expect("should create CLValue"), urefs)
            }),
            array::uniform8(key_arb()).prop_map(|x| {
                let urefs = x.iter().filter_map(Key::as_uref).cloned().collect();
                (CLValue::from_t(x).expect("should create CLValue"), urefs)
            }),
            result::maybe_err(key_arb(), ".*").prop_map(|x| {
                let urefs = match &x {
                    Ok(key) => key.as_uref().into_iter().cloned().collect(),
                    Err(_) => vec![],
                };
                (CLValue::from_t(x).expect("should create CLValue"), urefs)
            }),
            result::maybe_ok(".*", uref_arb()).prop_map(|x| {
                let urefs = match &x {
                    Ok(_) => vec![],
                    Err(uref) => vec![*uref],
                };
                (CLValue::from_t(x).expect("should create CLValue"), urefs)
            }),
            btree_map(".*", u512_arb(), 0..100)
                .prop_map(|x| (CLValue::from_t(x).expect("should create CLValue"), vec![])),
            btree_map(uref_arb(), u512_arb(), 0..100).prop_map(|x| {
                let urefs = x.keys().cloned().collect();
                (CLValue::from_t(x).expect("should create CLValue"), urefs)
            }),
            btree_map(".*", uref_arb(), 0..100).prop_map(|x| {
                let urefs = x.values().cloned().collect();
                (CLValue::from_t(x).expect("should create CLValue"), urefs)
            }),
            btree_map(uref_arb(), key_arb(), 0..100).prop_map(|x| {
                let mut urefs: Vec<URef> = x.keys().cloned().collect();
                urefs.extend(x.values().filter_map(Key::as_uref).cloned());
                (CLValue::from_t(x).expect("should create CLValue"), urefs)
            }),
            (any::<bool>())
                .prop_map(|x| (CLValue::from_t(x).expect("should create CLValue"), vec![])),
            (uref_arb())
                .prop_map(|x| (CLValue::from_t(x).expect("should create CLValue"), vec![x])),
            (any::<bool>(), any::<i32>())
                .prop_map(|x| (CLValue::from_t(x).expect("should create CLValue"), vec![])),
            (uref_arb(), any::<i32>()).prop_map(|x| {
                let uref = x.0;
                (
                    CLValue::from_t(x).expect("should create CLValue"),
                    vec![uref],
                )
            }),
            (any::<i32>(), key_arb()).prop_map(|x| {
                let urefs = x.1.as_uref().into_iter().cloned().collect();
                (CLValue::from_t(x).expect("should create CLValue"), urefs)
            }),
            (uref_arb(), key_arb()).prop_map(|x| {
                let mut urefs = vec![x.0];
                urefs.extend(x.1.as_uref().into_iter().cloned());
                (CLValue::from_t(x).expect("should create CLValue"), urefs)
            }),
        ]
    }

    proptest! {
        #[test]
        fn should_extract_urefs((cl_value, urefs) in cl_value_with_urefs_arb()) {
            let extracted_urefs = extract_urefs(&cl_value).unwrap();
            assert_eq!(extracted_urefs, urefs);
        }
    }
}<|MERGE_RESOLUTION|>--- conflicted
+++ resolved
@@ -2216,11 +2216,7 @@
                     }
                 })
                 .collect();
-<<<<<<< HEAD
-                let account = Account::create(target, named_keys, target_purse_id);
-=======
-                let account = Account::create(target_addr, named_keys, target_purse);
->>>>>>> 085debc9
+                let account = Account::create(target, named_keys, target_purse);
                 self.context.write_account(target_key, account)?;
                 Ok(Ok(TransferredTo::NewAccount))
             }
