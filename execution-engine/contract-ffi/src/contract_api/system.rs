--- conflicted
+++ resolved
@@ -1,15 +1,6 @@
 use alloc::vec::Vec;
 use core::{fmt::Debug, mem::MaybeUninit};
 
-<<<<<<< HEAD
-=======
-use super::{
-    alloc_bytes,
-    error::Error,
-    runtime::{read_host_buffer, revert},
-    to_ptr, ContractRef, TURef,
-};
->>>>>>> a0e33d5c
 use crate::{
     bytesrepr::deserialize,
     contract_api::{
@@ -94,25 +85,15 @@
         let mut output_size = MaybeUninit::uninit();
         let ret =
             unsafe { ext_ffi::get_balance(purse_id_ptr, purse_id_size, output_size.as_mut_ptr()) };
-        match result_from(ret) {
+        match error::result_from(ret) {
             Ok(_) => unsafe { output_size.assume_init() },
             Err(Error::InvalidPurse) => return None,
             Err(error) => runtime::revert(error),
         }
-<<<<<<< HEAD
-        let dest_ptr = contract_api::alloc_bytes(value_size);
-        ext_ffi::get_read(dest_ptr);
-        Vec::from_raw_parts(dest_ptr, value_size, value_size)
     };
-
-    let balance: U512 = deserialize(balance_bytes).unwrap_or_revert();
-    Some(balance)
-=======
-    };
-    let value_bytes = read_host_buffer(value_size).unwrap_or_revert();
-    let value: U512 = deserialize(&value_bytes).unwrap_or_revert();
+    let value_bytes = runtime::read_host_buffer(value_size).unwrap_or_revert();
+    let value: U512 = deserialize(value_bytes).unwrap_or_revert();
     Some(value)
->>>>>>> a0e33d5c
 }
 
 #[derive(Debug, Copy, Clone, PartialEq, Eq)]
