use alloc::{collections::BTreeMap, string::String, vec::Vec};
<<<<<<< HEAD
use core::convert::From;

use crate::{
    bytesrepr::{self, FromBytes, ToBytes},
    contract_api::{self, runtime, ContractRef, Error, TURef},
=======
use core::{
    convert::{From, TryFrom, TryInto},
    mem::MaybeUninit,
    u8,
};

use super::{alloc_bytes, runtime, to_ptr, ContractRef, TURef};
use crate::{
    bytesrepr::{self, deserialize, ToBytes},
    contract_api::{error, Error},
>>>>>>> a0e33d5c
    ext_ffi,
    key::{Key, KEY_UREF_SERIALIZED_LENGTH},
    unwrap_or_revert::UnwrapOrRevert,
    uref::{AccessRights, URef},
    value::{CLTyped, CLValue},
};

<<<<<<< HEAD
/// Reads value under `turef` in the global state.
pub fn read<T: CLTyped + FromBytes>(turef: TURef<T>) -> Result<Option<T>, bytesrepr::Error> {
=======
pub(crate) fn read_untyped(key: &Key) -> Result<Option<Value>, bytesrepr::Error> {
    // Note: _bytes is necessary to keep the Vec<u8> in scope. If _bytes is
    //      dropped then key_ptr becomes invalid.

    let (key_ptr, key_size, _bytes) = to_ptr(key);
    let value_size = {
        let mut value_size = MaybeUninit::uninit();
        let ret = unsafe { ext_ffi::read_value(key_ptr, key_size, value_size.as_mut_ptr()) };
        match error::result_from(ret) {
            Ok(_) => unsafe { value_size.assume_init() },
            Err(Error::ValueNotFound) => return Ok(None),
            Err(e) => runtime::revert(e),
        }
    };
    let value_bytes = runtime::read_host_buffer(value_size).unwrap_or_revert();
    let value: Value = deserialize(&value_bytes)?;
    Ok(Some(value))
}

fn try_into<T>(maybe_value: Option<Value>) -> Result<Option<T>, bytesrepr::Error>
where
    T: TryFrom<Value>,
{
    match maybe_value {
        None => Ok(None),
        Some(value) => {
            let ret = value.try_into();
            let ret = ret.map_err(|_| Error::ValueConversion).unwrap_or_revert();
            Ok(Some(ret))
        }
    }
}

/// Read value under the key in the global state
pub fn read<T>(turef: TURef<T>) -> Result<Option<T>, bytesrepr::Error>
where
    T: Into<Value> + TryFrom<Value>,
{
>>>>>>> a0e33d5c
    let key: Key = turef.into();
    // Note: _bytes is necessary to keep the Vec<u8> in scope. If _bytes is dropped then key_ptr
    // becomes invalid.
    let (key_ptr, key_size, _bytes) = contract_api::to_ptr(key);
    let value_size = unsafe { ext_ffi::read_value(key_ptr, key_size) };
    get_read(value_size)
}

/// Reads the value under `key` in the context-local partition of global state.
pub fn read_local<K: ToBytes, V: CLTyped + FromBytes>(
    key: &K,
) -> Result<Option<V>, bytesrepr::Error> {
    let key_bytes = key.to_bytes()?;
    let key_bytes_ptr = key_bytes.as_ptr();
    let key_bytes_size = key_bytes.len();
<<<<<<< HEAD
    let value_size = unsafe { ext_ffi::read_value_local(key_bytes_ptr, key_bytes_size) };
    get_read(value_size)
}

/// Retrieves a value from the host buffer which has previously been populated via a call to
/// `ext_ffi::read_value` or `ext_ffi::read_value_local`.
fn get_read<T: CLTyped + FromBytes>(
    reported_value_size: i64,
) -> Result<Option<T>, bytesrepr::Error> {
    if reported_value_size < 0 {
        return Ok(None);
    }

    let value_size = reported_value_size as usize;

    let value_ptr = contract_api::alloc_bytes(value_size);
    let value_bytes = unsafe {
        ext_ffi::get_read(value_ptr);
        Vec::from_raw_parts(value_ptr, value_size, value_size)
    };
    Ok(Some(bytesrepr::deserialize(value_bytes)?))
=======
    let value_size = {
        let mut value_size = MaybeUninit::uninit();
        let ret = unsafe {
            ext_ffi::read_value_local(key_bytes_ptr, key_bytes_size, value_size.as_mut_ptr())
        };
        match error::result_from(ret) {
            Ok(_) => unsafe { value_size.assume_init() },
            Err(Error::ValueNotFound) => return Ok(None),
            Err(e) => runtime::revert(e),
        }
    };
    let value_bytes = runtime::read_host_buffer(value_size).unwrap_or_revert();
    let value: Value = deserialize(&value_bytes)?;
    Ok(Some(value))
>>>>>>> a0e33d5c
}

/// Writes `value` under `turef` in the global state.
pub fn write<T: CLTyped + ToBytes>(turef: TURef<T>, value: T) {
    let key = Key::from(turef);
    let (key_ptr, key_size, _bytes1) = contract_api::to_ptr(key);

    let cl_value = CLValue::from_t(value).unwrap_or_revert();
    let (cl_value_ptr, cl_value_size, _bytes2) = contract_api::to_ptr(cl_value);

    unsafe {
        ext_ffi::write(key_ptr, key_size, cl_value_ptr, cl_value_size);
    }
}

/// Writes `value` under `key` in the context-local partition of global state.
pub fn write_local<K: ToBytes, V: CLTyped + ToBytes>(key: K, value: V) {
    let key_bytes = key.to_bytes().unwrap_or_revert();
    let key_bytes_ptr = key_bytes.as_ptr();
    let key_bytes_size = key_bytes.len();

    let cl_value = CLValue::from_t(value).unwrap_or_revert();
    let (cl_value_ptr, cl_value_size, _bytes) = contract_api::to_ptr(cl_value);

    unsafe {
        ext_ffi::write_local(key_bytes_ptr, key_bytes_size, cl_value_ptr, cl_value_size);
    }
}

/// Adds `value` to the one currently under `turef` in the global state.
pub fn add<T: CLTyped + ToBytes>(turef: TURef<T>, value: T) {
    let key = Key::from(turef);
    let (key_ptr, key_size, _bytes1) = contract_api::to_ptr(key);

    let cl_value = CLValue::from_t(value).unwrap_or_revert();
    let (cl_value_ptr, cl_value_size, _bytes2) = contract_api::to_ptr(cl_value);

    unsafe {
        // Could panic if `value` cannot be added to the given value in memory.
        ext_ffi::add(key_ptr, key_size, cl_value_ptr, cl_value_size);
    }
}

/// Stores the serialized bytes of an exported function under a URef generated by the host.
pub fn store_function(name: &str, named_keys: BTreeMap<String, Key>) -> ContractRef {
    let (fn_ptr, fn_size, _bytes1) = contract_api::to_ptr(name);
    let (keys_ptr, keys_size, _bytes2) = contract_api::to_ptr(named_keys);
    let mut addr = [0u8; 32];
    unsafe {
        ext_ffi::store_function(fn_ptr, fn_size, keys_ptr, keys_size, addr.as_mut_ptr());
    }
    ContractRef::URef(URef::new(addr, AccessRights::READ_ADD_WRITE))
}

/// Stores the serialized bytes of an exported function at an immutable address generated by the
/// host.
pub fn store_function_at_hash(name: &str, named_keys: BTreeMap<String, Key>) -> ContractRef {
    let (fn_ptr, fn_size, _bytes1) = contract_api::to_ptr(name);
    let (keys_ptr, keys_size, _bytes2) = contract_api::to_ptr(named_keys);
    let mut addr = [0u8; 32];
    unsafe {
        ext_ffi::store_function_at_hash(fn_ptr, fn_size, keys_ptr, keys_size, addr.as_mut_ptr());
    }
    ContractRef::Hash(addr)
}

/// Returns a new unforgable pointer, where value is initialized to `init`
pub fn new_turef<T: CLTyped + ToBytes>(init: T) -> TURef<T> {
    let key_ptr = contract_api::alloc_bytes(KEY_UREF_SERIALIZED_LENGTH);
    let cl_value = CLValue::from_t(init).unwrap_or_revert();
    let (cl_value_ptr, cl_value_size, _cl_value_bytes) = contract_api::to_ptr(cl_value);
    let bytes = unsafe {
        ext_ffi::new_uref(key_ptr, cl_value_ptr, cl_value_size); // URef has `READ_ADD_WRITE` access
        Vec::from_raw_parts(
            key_ptr,
            KEY_UREF_SERIALIZED_LENGTH,
            KEY_UREF_SERIALIZED_LENGTH,
        )
    };
    let key: Key = bytesrepr::deserialize(bytes).unwrap_or_revert();
    if let Key::URef(uref) = key {
        TURef::from_uref(uref).unwrap_or_revert()
    } else {
        runtime::revert(Error::UnexpectedKeyVariant);
    }
}<|MERGE_RESOLUTION|>--- conflicted
+++ resolved
@@ -1,22 +1,9 @@
 use alloc::{collections::BTreeMap, string::String, vec::Vec};
-<<<<<<< HEAD
-use core::convert::From;
+use core::{convert::From, mem::MaybeUninit, u8};
 
 use crate::{
     bytesrepr::{self, FromBytes, ToBytes},
-    contract_api::{self, runtime, ContractRef, Error, TURef},
-=======
-use core::{
-    convert::{From, TryFrom, TryInto},
-    mem::MaybeUninit,
-    u8,
-};
-
-use super::{alloc_bytes, runtime, to_ptr, ContractRef, TURef};
-use crate::{
-    bytesrepr::{self, deserialize, ToBytes},
-    contract_api::{error, Error},
->>>>>>> a0e33d5c
+    contract_api::{self, error, runtime, ContractRef, Error, TURef},
     ext_ffi,
     key::{Key, KEY_UREF_SERIALIZED_LENGTH},
     unwrap_or_revert::UnwrapOrRevert,
@@ -24,55 +11,11 @@
     value::{CLTyped, CLValue},
 };
 
-<<<<<<< HEAD
 /// Reads value under `turef` in the global state.
 pub fn read<T: CLTyped + FromBytes>(turef: TURef<T>) -> Result<Option<T>, bytesrepr::Error> {
-=======
-pub(crate) fn read_untyped(key: &Key) -> Result<Option<Value>, bytesrepr::Error> {
-    // Note: _bytes is necessary to keep the Vec<u8> in scope. If _bytes is
-    //      dropped then key_ptr becomes invalid.
-
-    let (key_ptr, key_size, _bytes) = to_ptr(key);
-    let value_size = {
-        let mut value_size = MaybeUninit::uninit();
-        let ret = unsafe { ext_ffi::read_value(key_ptr, key_size, value_size.as_mut_ptr()) };
-        match error::result_from(ret) {
-            Ok(_) => unsafe { value_size.assume_init() },
-            Err(Error::ValueNotFound) => return Ok(None),
-            Err(e) => runtime::revert(e),
-        }
-    };
-    let value_bytes = runtime::read_host_buffer(value_size).unwrap_or_revert();
-    let value: Value = deserialize(&value_bytes)?;
-    Ok(Some(value))
-}
-
-fn try_into<T>(maybe_value: Option<Value>) -> Result<Option<T>, bytesrepr::Error>
-where
-    T: TryFrom<Value>,
-{
-    match maybe_value {
-        None => Ok(None),
-        Some(value) => {
-            let ret = value.try_into();
-            let ret = ret.map_err(|_| Error::ValueConversion).unwrap_or_revert();
-            Ok(Some(ret))
-        }
-    }
-}
-
-/// Read value under the key in the global state
-pub fn read<T>(turef: TURef<T>) -> Result<Option<T>, bytesrepr::Error>
-where
-    T: Into<Value> + TryFrom<Value>,
-{
->>>>>>> a0e33d5c
     let key: Key = turef.into();
-    // Note: _bytes is necessary to keep the Vec<u8> in scope. If _bytes is dropped then key_ptr
-    // becomes invalid.
-    let (key_ptr, key_size, _bytes) = contract_api::to_ptr(key);
-    let value_size = unsafe { ext_ffi::read_value(key_ptr, key_size) };
-    get_read(value_size)
+    let key_bytes = key.into_bytes()?;
+    do_read(ReadType::Global, key_bytes)
 }
 
 /// Reads the value under `key` in the context-local partition of global state.
@@ -80,35 +23,31 @@
     key: &K,
 ) -> Result<Option<V>, bytesrepr::Error> {
     let key_bytes = key.to_bytes()?;
-    let key_bytes_ptr = key_bytes.as_ptr();
-    let key_bytes_size = key_bytes.len();
-<<<<<<< HEAD
-    let value_size = unsafe { ext_ffi::read_value_local(key_bytes_ptr, key_bytes_size) };
-    get_read(value_size)
+    do_read(ReadType::Local, key_bytes)
 }
 
-/// Retrieves a value from the host buffer which has previously been populated via a call to
-/// `ext_ffi::read_value` or `ext_ffi::read_value_local`.
-fn get_read<T: CLTyped + FromBytes>(
-    reported_value_size: i64,
+enum ReadType {
+    Global,
+    Local,
+}
+
+fn do_read<T: CLTyped + FromBytes>(
+    read_type: ReadType,
+    key_bytes: Vec<u8>,
 ) -> Result<Option<T>, bytesrepr::Error> {
-    if reported_value_size < 0 {
-        return Ok(None);
-    }
-
-    let value_size = reported_value_size as usize;
-
-    let value_ptr = contract_api::alloc_bytes(value_size);
-    let value_bytes = unsafe {
-        ext_ffi::get_read(value_ptr);
-        Vec::from_raw_parts(value_ptr, value_size, value_size)
-    };
-    Ok(Some(bytesrepr::deserialize(value_bytes)?))
-=======
     let value_size = {
         let mut value_size = MaybeUninit::uninit();
-        let ret = unsafe {
-            ext_ffi::read_value_local(key_bytes_ptr, key_bytes_size, value_size.as_mut_ptr())
+        let ret = match read_type {
+            ReadType::Global => unsafe {
+                ext_ffi::read_value(key_bytes.as_ptr(), key_bytes.len(), value_size.as_mut_ptr())
+            },
+            ReadType::Local => unsafe {
+                ext_ffi::read_value_local(
+                    key_bytes.as_ptr(),
+                    key_bytes.len(),
+                    value_size.as_mut_ptr(),
+                )
+            },
         };
         match error::result_from(ret) {
             Ok(_) => unsafe { value_size.assume_init() },
@@ -116,10 +55,9 @@
             Err(e) => runtime::revert(e),
         }
     };
+
     let value_bytes = runtime::read_host_buffer(value_size).unwrap_or_revert();
-    let value: Value = deserialize(&value_bytes)?;
-    Ok(Some(value))
->>>>>>> a0e33d5c
+    Ok(Some(bytesrepr::deserialize(value_bytes)?))
 }
 
 /// Writes `value` under `turef` in the global state.
