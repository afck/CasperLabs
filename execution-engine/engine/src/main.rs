--- conflicted
+++ resolved
@@ -68,6 +68,7 @@
 }
 
 fn apply_effects<H>(
+    correlation_id: CorrelationId,
     engine_state: &EngineState<H>,
     pre_state_hash: &Blake2bHash,
     effects: ExecutionEffect,
@@ -81,7 +82,7 @@
     H: History,
     H::Error: Into<execution_engine::execution::Error> + Debug,
 {
-    match engine_state.apply_effect(*pre_state_hash, effects.1) {
+    match engine_state.apply_effect(correlation_id, *pre_state_hash, effects.1) {
         Ok(CommitResult::RootNotFound) => {
             let mut properties: BTreeMap<String, String> = BTreeMap::new();
             let error_message = format!("root {:?} not found", pre_state_hash);
@@ -209,13 +210,9 @@
     });
     let wasmi_preprocessor: WasmiPreprocessor = WasmiPreprocessor::new(wasm_costs);
 
-<<<<<<< HEAD
     for (i, wasm_bytes) in wasm_files.iter().enumerate() {
+        let correlation_id = CorrelationId::new();
         let nonce = i as u64 + 1;
-=======
-    for wasm_bytes in wasm_files.iter() {
-        let correlation_id = CorrelationId::new();
->>>>>>> 4237d68e
         let result = engine_state.run_deploy(
             &wasm_bytes.bytes,
             &[], // TODO: consume args from CLI
@@ -249,38 +246,10 @@
             }) => {
                 properties.insert("gas-cost".to_string(), format!("{:?}", cost));
                 let (log_level, error_message, mut new_properties, new_state_hash) =
-                    apply_effects(&engine_state, &state_hash, effects);
-
-<<<<<<< HEAD
+                    apply_effects(correlation_id, &engine_state, &state_hash, effects);
+
                 if let Some(hash) = new_state_hash {
                     state_hash = hash;
-=======
-                match engine_state.apply_effect(correlation_id, state_hash, effects.1) {
-                    Ok(CommitResult::RootNotFound) => {
-                        log_level = LogLevel::Warning;
-                        error_message = format!("root {:?} not found", state_hash);
-                        properties.insert(String::from("root-hash"), format!("{:?}", state_hash));
-                    }
-                    Ok(CommitResult::KeyNotFound(key)) => {
-                        log_level = LogLevel::Warning;
-                        error_message = format!("key {:?} not found", key);
-                    }
-                    Ok(CommitResult::TypeMismatch(type_mismatch)) => {
-                        log_level = LogLevel::Warning;
-                        error_message = format!("type mismatch: {:?} ", type_mismatch);
-                    }
-                    Ok(CommitResult::Success(new_root_hash)) => {
-                        state_hash = new_root_hash; // we need to keep updating the post state hash after each deploy
-                        properties.insert(
-                            String::from("post-state-hash"),
-                            format!("{:?}", new_root_hash),
-                        );
-                    }
-                    Err(storage_err) => {
-                        log_level = LogLevel::Error;
-                        error_message = format!("{:?}", storage_err);
-                    }
->>>>>>> 4237d68e
                 }
 
                 properties.append(&mut new_properties);
@@ -295,7 +264,7 @@
                 properties.insert("gas-cost".to_string(), format!("{:?}", cost));
 
                 let (new_log_level, new_error_message, mut new_properties, new_state_hash) =
-                    apply_effects(&engine_state, &state_hash, effects);
+                    apply_effects(correlation_id, &engine_state, &state_hash, effects);
 
                 if let Some(hash) = new_state_hash {
                     state_hash = hash;
