--- conflicted
+++ resolved
@@ -11,17 +11,6 @@
 
 const GET_PAYMENT_PURSE: &str = "get_payment_purse";
 
-<<<<<<< HEAD
-=======
-#[repr(u32)]
-enum Error {
-    GetPosURef = 1,
-    TransferFromSourceToPayment = 2,
-    MissingArgument = 100,
-    InvalidArgument = 101,
-}
-
->>>>>>> 11eb35a3
 fn standard_payment(amount: U512) {
     let main_purse = contract_api::main_purse();
 
@@ -41,8 +30,8 @@
 pub extern "C" fn call() {
     let known_phase: Phase = match contract_api::get_arg(0) {
         Some(Ok(data)) => data,
-        Some(Err(_)) => contract_api::revert(Error::InvalidArgument as u32),
-        None => contract_api::revert(Error::MissingArgument as u32),
+        Some(Err(_)) => contract_api::revert(Error::InvalidArgument.into()),
+        None => contract_api::revert(Error::MissingArgument.into()),
     };
     let get_phase = contract_api::get_phase();
     assert_eq!(
