#![no_std]

#[macro_use]
extern crate alloc;
extern crate contract_ffi;

use contract_ffi::contract_api::{self, PurseTransferResult};
use contract_ffi::execution::Phase;
use contract_ffi::value::account::PurseId;
use contract_ffi::value::U512;

const GET_PAYMENT_PURSE: &str = "get_payment_purse";

#[repr(u32)]
enum Error {
<<<<<<< HEAD
    GetPosOuterURef = 1,
    GetPosInnerURef = 2,
    TransferFromSourceToPayment = 3,
    MissingArgument = 100,
    InvalidArgument = 101,
=======
    GetPosURef = 1,
    TransferFromSourceToPayment = 2,
>>>>>>> 7e0ccedd
}

fn standard_payment(amount: U512) {
    let main_purse = contract_api::main_purse();

    let pos_pointer =
        contract_api::get_pos().unwrap_or_else(|| contract_api::revert(Error::GetPosURef as u32));

    let payment_purse: PurseId =
        contract_api::call_contract(pos_pointer, &(GET_PAYMENT_PURSE,), &vec![]);

    if let PurseTransferResult::TransferError =
        contract_api::transfer_from_purse_to_purse(main_purse, payment_purse, amount)
    {
        contract_api::revert(Error::TransferFromSourceToPayment as u32);
    }
}

#[no_mangle]
pub extern "C" fn call() {
    let known_phase: Phase = match contract_api::get_arg(0) {
        Some(Ok(data)) => data,
        Some(Err(_)) => contract_api::revert(Error::InvalidArgument as u32),
        None => contract_api::revert(Error::MissingArgument as u32),
    };
    let get_phase = contract_api::get_phase();
    assert_eq!(
        get_phase, known_phase,
        "get_phase did not return known_phase"
    );

    standard_payment(U512::from(10_000_000));
}<|MERGE_RESOLUTION|>--- conflicted
+++ resolved
@@ -13,16 +13,10 @@
 
 #[repr(u32)]
 enum Error {
-<<<<<<< HEAD
-    GetPosOuterURef = 1,
-    GetPosInnerURef = 2,
-    TransferFromSourceToPayment = 3,
+    GetPosURef = 1,
+    TransferFromSourceToPayment = 2,
     MissingArgument = 100,
     InvalidArgument = 101,
-=======
-    GetPosURef = 1,
-    TransferFromSourceToPayment = 2,
->>>>>>> 7e0ccedd
 }
 
 fn standard_payment(amount: U512) {
