--- conflicted
+++ resolved
@@ -82,13 +82,8 @@
         let status_key: [u8; 32] = bytes[33..]
             .try_into()
             .map_err(|_| bytesrepr::Error::Formatting)?;
-<<<<<<< HEAD
         let opponent = PublicKey::from_ed25519_bytes(opponent_key);
-        let status_key = TURef::new(status_key, AccessRights::READ_ADD_WRITE);
-=======
-        let opponent = PublicKey::new(opponent_key);
         let status_key = URef::new(status_key, AccessRights::READ_ADD_WRITE);
->>>>>>> 9bb05578
         Ok((
             PlayerData {
                 piece,
@@ -115,13 +110,8 @@
     fn player_data_round_trip() {
         let player_data = PlayerData {
             piece: Player::X,
-<<<<<<< HEAD
             opponent: PublicKey::from_ed25519_bytes([3u8; 32]),
-            status_key: TURef::new([5u8; 32], AccessRights::READ_ADD_WRITE),
-=======
-            opponent: PublicKey::new([3u8; 32]),
             status_key: URef::new([5u8; 32], AccessRights::READ_ADD_WRITE),
->>>>>>> 9bb05578
         };
         let value = player_data.to_bytes().expect("Should serialize");
         let player_data_2: (PlayerData, &[u8]) =
