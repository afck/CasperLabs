import React, { Component } from 'react';
import { observer } from 'mobx-react';
import DagContainer, { DagStep } from '../containers/DagContainer';
import {
  IconButton,
  ListInline,
  RefreshableComponent,
  shortHash
} from './Utils';
import DataTable from './DataTable';
import { BlockInfo } from 'casperlabs-grpc/io/casperlabs/casper/consensus/info_pb';
import { Link, RouteComponentProps, withRouter } from 'react-router-dom';
import Pages from './Pages';
import { encodeBase16 } from 'casperlabs-sdk';
import Timestamp from './TimeStamp';
import { BlockType } from './BlockDetails';
import * as H from 'history';

export interface Props extends RouteComponentProps<{}> {
  dag: DagContainer;
  maxRank: string | null;
  depth: string | null;
}

@observer
class _BlockList extends RefreshableComponent<Props, {}> {
  constructor(props: Props) {
    super(props);
    let maxRank = parseInt(props.maxRank || '') || 0;
    let depth = parseInt(props.depth || '') || 10;
    this.props.dag.updateMaxRankAndDepth(maxRank, depth);
    this.props.dag.refreshBlockDagAndSetupSubscriber();
  }

  async refresh() {
    await this.props.dag.refreshBlockDagAndSetupSubscriber();
  }

  componentWillUnmount() {
    super.componentWillUnmount();
    // release websocket if necessary
    this.props.dag.toggleableSubscriber.unsubscribe();
  }

  render() {
    const { dag } = this.props;
    return (
      <DataTable
        title={
          dag.maxRank === 0
            ? 'Latest Blocks'
            : `Blocks from rank ${dag.minRank} to ${dag.maxRank}`
        }
        refresh={() => this.refresh()}
<<<<<<< HEAD
        subscribeToggleStore={dag.toggleableSubscriber.subscribeToggleStore}
        headers={['Block Hash', 'j-Rank', 'm-Rank', 'Timestamp', 'Validator', 'Type', 'Key Block Hash']}
=======
        subscribeToggleStore={dag.subscribeToggleStore}
        headers={['Block Hash', 'j-Rank', 'm-Rank', 'Timestamp', 'Validator', 'Type', 'Role', 'Key Block Hash']}
>>>>>>> 824f7b93
        rows={dag.blocks}
        renderRow={(block: BlockInfo) => {
          const header = block.getSummary()!.getHeader()!;
          const id = encodeBase16(block.getSummary()!.getBlockHash_asU8());
          return (
            <tr key={id}>
              <td>
                <Link to={Pages.block(id)}>{id}</Link>
              </td>
              <td>{header.getJRank()}</td>
              <td>{header.getMainRank()}</td>
              <td>
                <Timestamp timestamp={header.getTimestamp()} />
              </td>
              <td>{shortHash(header.getValidatorPublicKey_asU8())}</td>
              <td><BlockType header={header} /></td>
              <td>
                <Link to={Pages.block(encodeBase16(header.getKeyBlockHash_asU8()))}>
                  {shortHash(header.getKeyBlockHash_asU8())}
                </Link>
              </td>
            </tr>
          );
        }}
        footerMessage={
          <DagStepButtons
            step={dag.step}
            history={this.props.history}
            urlWithRankAndDepth={Pages.blocksWithMaxRankAndDepth}
          />
        }
      />
    );
  }
}

const BlockList = withRouter(_BlockList);
export default BlockList;

export const DagStepButtons = (props: {
  step: DagStep;
  history: H.History;
  urlWithRankAndDepth: (maxRank: number, depth: number) => string;
}) => {
  const updateUrlQuery = (stepFunc: () => void) => {
    stepFunc();
    props.history.push(
      props.urlWithRankAndDepth(props.step.maxRank, props.step.depth)
    );
  };
  return (
    <ListInline>
      <IconButton
        title="First"
        onClick={() => updateUrlQuery(props.step.first)}
        icon="fast-backward"
      />
      <IconButton
        title="Previous"
        onClick={() => updateUrlQuery(props.step.prev)}
        icon="step-backward"
      />
      <IconButton
        title="Next"
        onClick={() => updateUrlQuery(props.step.next)}
        icon="step-forward"
      />
      <IconButton
        title="Last"
        onClick={() => updateUrlQuery(props.step.last)}
        icon="fast-forward"
      />
    </ListInline>
  );
};<|MERGE_RESOLUTION|>--- conflicted
+++ resolved
@@ -52,13 +52,8 @@
             : `Blocks from rank ${dag.minRank} to ${dag.maxRank}`
         }
         refresh={() => this.refresh()}
-<<<<<<< HEAD
         subscribeToggleStore={dag.toggleableSubscriber.subscribeToggleStore}
-        headers={['Block Hash', 'j-Rank', 'm-Rank', 'Timestamp', 'Validator', 'Type', 'Key Block Hash']}
-=======
-        subscribeToggleStore={dag.subscribeToggleStore}
         headers={['Block Hash', 'j-Rank', 'm-Rank', 'Timestamp', 'Validator', 'Type', 'Role', 'Key Block Hash']}
->>>>>>> 824f7b93
         rows={dag.blocks}
         renderRow={(block: BlockInfo) => {
           const header = block.getSummary()!.getHeader()!;
