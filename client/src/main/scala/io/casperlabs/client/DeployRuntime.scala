--- conflicted
+++ resolved
@@ -9,6 +9,7 @@
 import guru.nidi.graphviz.engine._
 import io.casperlabs.casper.consensus
 import io.casperlabs.client.configuration.Streaming
+import io.casperlabs.crypto.codec.Base16
 import io.casperlabs.crypto.Keys.{PrivateKey, PublicKey}
 import io.casperlabs.crypto.hash.Blake2b256
 import io.casperlabs.crypto.signatures.SignatureAlgorithm.Ed25519
@@ -156,7 +157,7 @@
       }
       accountPublicKey <- Sync[F].fromOption(
                            from
-                             .map(ByteString.copyFromUtf8)
+                             .map(account => ByteString.copyFrom(Base16.decode(account)))
                              .orElse(maybePublicKey.map(ByteString.copyFrom)),
                            new IllegalArgumentException("--from or --public-key must be presented")
                          )
@@ -167,16 +168,7 @@
           consensus.Deploy
             .Header()
             .withTimestamp(System.currentTimeMillis)
-<<<<<<< HEAD
             .withAccountPublicKey(accountPublicKey)
-=======
-            .withAccountPublicKey(
-              // Allowing --from until we explicitly require signing.
-              // It's an account address but there's no other field to carry it.
-              maybePublicKey.map(ByteString.copyFrom(_)) getOrElse ByteString
-                .copyFrom(Base16.decode(from))
-            )
->>>>>>> 3184ddd8
             .withNonce(nonce)
         )
         .withBody(
