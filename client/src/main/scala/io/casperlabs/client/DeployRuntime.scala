package io.casperlabs.client
import java.io._
import java.nio.ByteOrder
import java.nio.charset.StandardCharsets
import java.nio.file.Files

import cats.Show
import cats.effect.{Sync, Timer}
import cats.implicits._
import com.google.protobuf.ByteString
import guru.nidi.graphviz.engine._
import io.casperlabs.casper.consensus
import io.casperlabs.casper.consensus.Deploy
import io.casperlabs.catscontrib.MonadThrowable
import io.casperlabs.client.configuration.Streaming
import io.casperlabs.crypto.Keys.{PrivateKey, PublicKey}
import io.casperlabs.crypto.codec.{Base16, Base64}
import io.casperlabs.crypto.hash.Blake2b256
import io.casperlabs.crypto.signatures.SignatureAlgorithm.Ed25519
import io.casperlabs.shared.FilesAPI
import org.apache.commons.io._

import scala.concurrent.duration._
import scala.language.higherKinds
import scala.util.Try

object DeployRuntime {

  val BONDING_WASM_FILE   = "bonding.wasm"
  val UNBONDING_WASM_FILE = "unbonding.wasm"
  val TRANSFER_WASM_FILE  = "transfer_to_account.wasm"

  def propose[F[_]: Sync: DeployService](
      exit: Boolean = true,
      ignoreOutput: Boolean = false
  ): F[Unit] =
    gracefulExit(DeployService[F].propose().map(_.map(r => s"Response: $r")), exit, ignoreOutput)

  def showBlock[F[_]: Sync: DeployService](hash: String): F[Unit] =
    gracefulExit(DeployService[F].showBlock(hash))

  def showDeploys[F[_]: Sync: DeployService](hash: String): F[Unit] =
    gracefulExit(DeployService[F].showDeploys(hash))

  def showDeploy[F[_]: Sync: DeployService](hash: String): F[Unit] =
    gracefulExit(DeployService[F].showDeploy(hash))

  def showBlocks[F[_]: Sync: DeployService](depth: Int): F[Unit] =
    gracefulExit(DeployService[F].showBlocks(depth))

  def unbond[F[_]: Sync: DeployService](
      maybeAmount: Option[Long],
      sessionCode: Option[File],
      paymentCode: Option[File],
      privateKeyFile: File
  ): F[Unit] = {
    val args: Array[Array[Byte]] = Array(
      serializeOption(maybeAmount, serializeLong)
    )
    val argsSer = serializeArgs(args)

    for {
      sessionCode   <- readFileOrDefault[F](sessionCode, UNBONDING_WASM_FILE)
      rawPrivateKey <- readFileAsString[F](privateKeyFile)
      _ <- deployFileProgram[F](
            from = None,
            sessionCode = sessionCode,
            paymentCode = paymentCode,
            maybeEitherPublicKey = None,
            maybeEitherPrivateKey = rawPrivateKey.asLeft[PrivateKey].some,
            gasPrice = 10L, // gas price is fixed at the moment for 10:1
            sessionArgs = argsSer
          )
    } yield ()
  }

  def bond[F[_]: Sync: DeployService](
      amount: Long,
      sessionCode: Option[File],
      paymentCode: Option[File],
      privateKeyFile: File
  ): F[Unit] = {
    val args: Array[Array[Byte]] = Array(serializeLong(amount))
    val argsSer: Array[Byte]     = serializeArgs(args)

    for {
      sessionCode   <- readFileOrDefault[F](sessionCode, BONDING_WASM_FILE)
      rawPrivateKey <- readFileAsString[F](privateKeyFile)
      _ <- deployFileProgram[F](
            from = None,
            sessionCode = sessionCode,
            paymentCode = paymentCode,
            maybeEitherPublicKey = None,
            maybeEitherPrivateKey = rawPrivateKey.asLeft[PrivateKey].some,
            gasPrice = 10L, // gas price is fixed at the moment for 10:1
            sessionArgs = argsSer
          )
    } yield ()
  }

  def queryState[F[_]: Sync: DeployService](
      blockHash: String,
      keyVariant: String,
      keyValue: String,
      path: String
  ): F[Unit] =
    gracefulExit(
      DeployService[F]
        .queryState(blockHash, keyVariant, keyValue, path)
        .map(_.map(Printer.printToUnicodeString(_)))
    )

  def balance[F[_]: Sync: DeployService](address: String, blockHash: String): F[Unit] =
    gracefulExit {
      (for {
        value <- DeployService[F].queryState(blockHash, "address", address, "").rethrow
        _ <- Sync[F]
              .raiseError(new IllegalStateException(s"Expected Account type value under $address."))
              .whenA(!value.value.isAccount)
        account = value.getAccount
        mintPublic <- Sync[F].fromOption(
                       account.knownUrefs.find(_.name == "mint").flatMap(_.key),
                       new IllegalStateException(
                         "Account's known_urefs map did not contain Mint contract address."
                       )
                     )
        mintPrivate <- DeployService[F]
                        .queryState(
                          blockHash,
                          "uref",
                          Base16.encode(mintPublic.getUref.uref.toByteArray), // I am assuming that "mint" points to URef type key.
                          ""
                        )
                        .rethrow
        localKeyValue = {
          val mintPrivateHex = Base16.encode(mintPrivate.getKey.getUref.uref.toByteArray) // Assuming that `mint_private` is of `URef` type.
          val purseAddrHex = {
            val purseAddr    = account.getPurseId.uref.toByteArray
            val purseAddrSer = serializeArray(purseAddr)
            Base16.encode(purseAddrSer)
          }
          s"$mintPrivateHex:$purseAddrHex"
        }
        balanceURef <- DeployService[F].queryState(blockHash, "local", localKeyValue, "").rethrow
        balance <- DeployService[F]
                    .queryState(
                      blockHash,
                      "uref",
                      Base16.encode(balanceURef.getKey.getUref.uref.toByteArray),
                      ""
                    )
                    .rethrow
      } yield s"Balance:\n$address : ${balance.getBigInt.value}").attempt
    }

  def visualizeDag[F[_]: Sync: DeployService: Timer](
      depth: Int,
      showJustificationLines: Boolean,
      maybeOut: Option[String],
      maybeStreaming: Option[Streaming]
  ): F[Unit] =
    gracefulExit({
      def askDag =
        DeployService[F]
          .visualizeDag(depth, showJustificationLines)
          .rethrow

      val useJdkRenderer = Sync[F].delay(Graphviz.useEngine(new GraphvizJdkEngine))

      def writeToFile(out: String, format: Format, dag: String) =
        Sync[F].delay(
          Graphviz
            .fromString(dag)
            .render(format)
            .toFile(new File(s"$out"))
        ) >> Sync[F].delay(println(s"Wrote $out"))

      val sleep = Timer[F].sleep(5.seconds)

      def subscribe(
          out: String,
          streaming: Streaming,
          format: Format,
          index: Int = 0,
          prevDag: Option[String] = None
      ): F[Unit] =
        askDag >>= {
          dag =>
            if (prevDag.contains(dag)) {
              sleep >>
                subscribe(out, streaming, format, index, prevDag)
            } else {
              val filename = streaming match {
                case Streaming.Single => out
                case Streaming.Multiple =>
                  val extension = "." + out.split('.').last
                  out.stripSuffix(extension) + s"_$index" + extension
              }
              writeToFile(filename, format, dag) >>
                sleep >>
                subscribe(out, streaming, format, index + 1, dag.some)
            }
        }

      def parseFormat(out: String) = Sync[F].delay(Format.valueOf(out.split('.').last.toUpperCase))

      val eff = (maybeOut, maybeStreaming) match {
        case (None, None) =>
          askDag
        case (Some(out), None) =>
          useJdkRenderer >>
            askDag >>= { dag =>
            parseFormat(out) >>=
              (format => writeToFile(out, format, dag).map(_ => "Success"))
          }
        case (Some(out), Some(streaming)) =>
          useJdkRenderer >>
            parseFormat(out) >>=
            (subscribe(out, streaming, _).map(_ => "Success"))
        case (None, Some(_)) =>
          Sync[F].raiseError[String](new Throwable("--out must be specified if --stream"))
      }

      eff.attempt
    })

  def transferCLI[F[_]: Sync: DeployService: FilesAPI](
      sessionCode: Option[File],
      paymentCode: Option[File],
      privateKeyFile: File,
      recipientPublicKeyBase64: String,
      amount: Long
  ): F[Unit] =
    for {
      rawPrivateKey <- readFileAsString[F](privateKeyFile)
      privateKey <- MonadThrowable[F].fromOption(
                     Ed25519.tryParsePrivateKey(rawPrivateKey),
                     new IllegalArgumentException(
                       s"Failed to parse private key file ${privateKeyFile.getPath()}"
                     )
                   )
      publicKey <- MonadThrowable[F].fromOption(
                    Ed25519.tryToPublic(privateKey),
                    new RuntimeException(
                      "Failed to compute Ed25519 public key from given private key."
                    )
                  )
<<<<<<< HEAD
      _ <- transfer[F](sessionCode, publicKey, privateKey, recipientPublicKeyBase64, amount)
=======
      _ <- transfer[F](
            nonce,
            sessionCode,
            paymentCode,
            publicKey,
            privateKey,
            recipientPublicKeyBase64,
            amount
          )
>>>>>>> 98be8469
    } yield ()

  def transfer[F[_]: Sync: DeployService: FilesAPI](
      sessionCode: Option[File],
      paymentCode: Option[File],
      senderPublicKey: PublicKey,
      senderPrivateKey: PrivateKey,
      recipientPublicKeyBase64: String,
      amount: Long,
      exit: Boolean = true,
      ignoreOutput: Boolean = false
  ): F[Unit] =
    for {
      account <- MonadThrowable[F].fromOption(
                  Base64.tryDecode(recipientPublicKeyBase64),
                  new IllegalArgumentException(
                    s"Failed to parse base64 encoded account: $recipientPublicKeyBase64"
                  )
                )
      sessionCode <- readFileOrDefault[F](sessionCode, TRANSFER_WASM_FILE)
      args        = serializeArgs(Array(serializeArray(account), serializeLong(amount)))
      _ <- deployFileProgram[F](
            from = None,
            sessionCode = sessionCode,
            paymentCode = paymentCode,
            maybeEitherPublicKey = senderPublicKey.asRight[String].some,
            maybeEitherPrivateKey = senderPrivateKey.asRight[String].some,
            gasPrice = 10L,
            args,
            exit,
            ignoreOutput
          )
    } yield ()

  private def readKey[F[_]: Sync, A](keyFile: File, keyType: String, f: String => Option[A]): F[A] =
    readFileAsString[F](keyFile) >>= { key =>
      Sync[F].fromOption[A](
        f(key),
        new IllegalArgumentException(s"$keyFile was not valid Ed25519 $keyType key.")
      )
    }

  /** Signs a deploy with provided private key and writes it to the file (if provided),
    * or prints to STDOUT.
    */
  def sign[F[_]: Sync](
      deployBA: Array[Byte],
      output: Option[File],
      publicKeyFile: File,
      privateKeyFile: File
  ): F[Unit] = {

    val program = for {
      publicKey    <- readKey[F, PublicKey](publicKeyFile, "public", Ed25519.tryParsePublicKey _)
      privateKey   <- readKey[F, PrivateKey](privateKeyFile, "private", Ed25519.tryParsePrivateKey _)
      deploy       <- Sync[F].fromTry(Try(Deploy.parseFrom(deployBA)))
      signedDeploy = deploy.sign(privateKey, publicKey)
      _            <- writeDeploy(signedDeploy, output)
    } yield ()

    gracefulExit(program.attempt)
  }

  /** Constructs a [[Deploy]] from the provided arguments and writes it to a file (or STDOUT).
    */
  def makeDeploy[F[_]: Sync](
      from: ByteString,
      gasPrice: Long,
      sessionCode: Array[Byte],
      sessionArguments: Array[Byte],
      paymentCode: Array[Byte]
  ): Deploy = {
    val session     = ByteString.copyFrom(sessionCode)
    val payment     = ByteString.copyFrom(paymentCode)
    val sessionArgs = ByteString.copyFrom(sessionArguments)

    consensus
      .Deploy()
      .withHeader(
        consensus.Deploy
          .Header()
          .withTimestamp(System.currentTimeMillis)
          .withAccountPublicKey(from)
          .withGasPrice(gasPrice)
      )
      .withBody(
        consensus.Deploy
          .Body()
          .withSession(consensus.Deploy.Code().withWasm(session).withArgs(sessionArgs))
          .withPayment(consensus.Deploy.Code().withWasm(payment))
      )
      .withHashes
  }

  /** Writes deploy to either a file (if `deployPath` is defined) or STDOUT.
    */
  def writeDeploy[F[_]: Sync](deploy: Deploy, deployPath: Option[File]): F[Unit] =
    gracefulExit(
      deployPath.fold {
        Sync[F].delay(deploy.writeTo(System.out)).attempt
      } { file =>
        Sync[F].delay(Files.write(file.toPath, deploy.toByteArray)).void.attempt
      },
      ignoreOutput = true
    )

  def sendDeploy[F[_]: Sync: DeployService](deployBA: Array[Byte]): F[Unit] =
    gracefulExit {
      for {
        deploy <- Sync[F].fromTry(Try(Deploy.parseFrom(deployBA)))
        result <- DeployService[F].deploy(deploy)
      } yield result
    }

  def deployFileProgram[F[_]: Sync: DeployService](
      from: Option[String],
      sessionCode: Array[Byte],
      paymentCode: Option[File],
      maybeEitherPublicKey: Option[Either[String, PublicKey]],
      maybeEitherPrivateKey: Option[Either[String, PrivateKey]],
      gasPrice: Long,
      sessionArgs: Array[Byte] = Array.emptyByteArray,
      exit: Boolean = true,
      ignoreOutput: Boolean = false
  ): F[Unit] = {
    val maybePrivateKey = maybeEitherPrivateKey.fold(none[PrivateKey]) { either =>
      either.fold(Ed25519.tryParsePrivateKey, _.some)
    }
    val maybePublicKey = maybeEitherPublicKey.flatMap { either =>
      // In the future with multiple signatures and recovery the
      // account public key  can be different then the private key
      // we sign with, so not checking that they match.
      either.fold(Ed25519.tryParsePublicKey, _.some)
    } orElse maybePrivateKey.flatMap(Ed25519.tryToPublic)

    // EE will use hardcoded execution limit if it [EE] is run with a `--use-payment-code` flag
    // but node will verify payment code's wasm correctness so we have to send valid wasm anyway
    // to not fail the session code execution even when EE will use hardcoded limit.
    val payment = paymentCode.map(f => Files.readAllBytes(f.toPath)).getOrElse(sessionCode)

    val deploy = for {
      accountPublicKey <- Sync[F].fromOption(
                           from
                             .map(account => ByteString.copyFrom(Base16.decode(account)))
                             .orElse(maybePublicKey.map(ByteString.copyFrom)),
                           new IllegalArgumentException("--from or --public-key must be presented")
                         )
    } yield {
      val deploy =
<<<<<<< HEAD
        makeDeploy(accountPublicKey, gasPrice, sessionCode, sessionArgs, paymentCode)
=======
        makeDeploy(accountPublicKey, nonce, gasPrice, sessionCode, sessionArgs, payment)
>>>>>>> 98be8469
      (maybePrivateKey, maybePublicKey).mapN(deploy.sign) getOrElse deploy
    }

    gracefulExit(
      deploy
        .flatMap(DeployService[F].deploy)
        .handleError(
          ex => Left(new RuntimeException(s"Couldn't make deploy, reason: ${ex.getMessage}", ex))
        ),
      exit,
      ignoreOutput
    )
  }

  private[client] def gracefulExit[F[_]: Sync, A: Show](
      program: F[Either[Throwable, A]],
      exit: Boolean = true,
      ignoreOutput: Boolean = false
  ): F[Unit] =
    for {
      result <- Sync[F].attempt(program)
      _ <- result.joinRight match {
            case Left(ex) =>
              Sync[F].delay {
                System.err.println(processError(ex).getMessage)
                System.exit(1)
              }
            case Right(msg) =>
              Sync[F].delay {
                if (!ignoreOutput) {
                  println(Show[A].show(msg))
                }
                if (exit) {
                  System.exit(0)
                }
              }
          }
    } yield ()

  private def processError(t: Throwable): Throwable =
    Option(t.getCause).getOrElse(t)

  private def hash[T <: scalapb.GeneratedMessage](data: T): ByteString =
    ByteString.copyFrom(Blake2b256.hash(data.toByteArray))

  // When not provided fallbacks to the contract version packaged with the client.
  private def readFileOrDefault[F[_]: Sync](
      file: Option[File],
      defaultName: String
  ): F[Array[Byte]] = {
    def consumeInputStream(is: InputStream): Array[Byte] = {
      val baos = new ByteArrayOutputStream()
      IOUtils.copy(is, baos)
      baos.toByteArray
    }
    Sync[F].delay {
      file
        .map(f => Files.readAllBytes(f.toPath))
        .getOrElse(consumeInputStream(getClass.getClassLoader.getResourceAsStream(defaultName)))

    }
  }

  def readFileAsString[F[_]: Sync](file: File): F[String] = Sync[F].delay {
    new String(Files.readAllBytes(file.toPath), StandardCharsets.UTF_8)
  }

  private def serializeLong(l: Long): Array[Byte] =
    java.nio.ByteBuffer
      .allocate(8)
      .order(ByteOrder.LITTLE_ENDIAN)
      .putLong(l)
      .array()

  private def serializeInt(i: Int): Array[Byte] =
    java.nio.ByteBuffer
      .allocate(4)
      .order(ByteOrder.LITTLE_ENDIAN)
      .putInt(i)
      .array()

  // Option serializes as follows:
  // None:        [0]
  // Some(value): [1] ++ serialized value
  private def serializeOption[T](in: Option[T], fSer: T => Array[Byte]): Array[Byte] =
    in.map(value => Array[Byte](1) ++ fSer(value)).getOrElse(Array[Byte](0))

  // This is true for any array but I didn't want to go as far as writing type classes.
  // Binary format of an array is constructed from:
  // length (u64/integer in binary) ++ bytes
  private def serializeArray(ba: Array[Byte]): Array[Byte] = {
    val serLen = serializeInt(ba.length)
    serLen ++ ba
  }

  private def serializeArgs(args: Array[Array[Byte]]): Array[Byte] = {
    val argsBytes    = args.flatMap(serializeArray)
    val argsBytesLen = serializeInt(args.length)
    argsBytesLen ++ argsBytes
  }

  implicit val ordering: Ordering[ByteString] =
    Ordering.by[ByteString, String](bs => Base16.encode(bs.toByteArray))

  implicit class DeployOps(d: consensus.Deploy) {
    def withHashes = {
      val h = d.getHeader.withBodyHash(hash(d.getBody))
      d.withHeader(h).withDeployHash(hash(h))
    }

    def sign(privateKey: PrivateKey, publicKey: PublicKey): Deploy = {
      val sig = Ed25519.sign(d.deployHash.toByteArray, privateKey)
      val approval = consensus
        .Approval()
        .withApproverPublicKey(ByteString.copyFrom(publicKey))
        .withSignature(
          consensus.Signature().withSigAlgorithm(Ed25519.name).withSig(ByteString.copyFrom(sig))
        )
      val approvals = d.approvals.toList :+ approval
      d.withApprovals(approvals.distinct.sortBy(_.approverPublicKey))
    }
  }
}<|MERGE_RESOLUTION|>--- conflicted
+++ resolved
@@ -245,19 +245,13 @@
                       "Failed to compute Ed25519 public key from given private key."
                     )
                   )
-<<<<<<< HEAD
-      _ <- transfer[F](sessionCode, publicKey, privateKey, recipientPublicKeyBase64, amount)
-=======
       _ <- transfer[F](
-            nonce,
-            sessionCode,
-            paymentCode,
+            sessionCode,paymentCode,
             publicKey,
             privateKey,
             recipientPublicKeyBase64,
             amount
           )
->>>>>>> 98be8469
     } yield ()
 
   def transfer[F[_]: Sync: DeployService: FilesAPI](
@@ -407,11 +401,7 @@
                          )
     } yield {
       val deploy =
-<<<<<<< HEAD
-        makeDeploy(accountPublicKey, gasPrice, sessionCode, sessionArgs, paymentCode)
-=======
-        makeDeploy(accountPublicKey, nonce, gasPrice, sessionCode, sessionArgs, payment)
->>>>>>> 98be8469
+        makeDeploy(accountPublicKey, gasPrice, sessionCode, sessionArgs, payment)
       (maybePrivateKey, maybePublicKey).mapN(deploy.sign) getOrElse deploy
     }
 
