package io.casperlabs.storage.deploy

import cats._
import cats.data.NonEmptyList
import cats.effect._
import cats.implicits._
import com.google.protobuf.ByteString
import doobie._
import doobie.implicits._
import io.casperlabs.casper.consensus.Block.ProcessedDeploy
import io.casperlabs.casper.consensus.{Block, BlockSummary, Deploy}
import io.casperlabs.casper.consensus.info.DeployInfo
import io.casperlabs.casper.consensus.info.DeployInfo.ProcessingResult
import io.casperlabs.crypto.codec.Base16
import io.casperlabs.crypto.Keys.PublicKeyBS
import io.casperlabs.metrics.Metrics
import io.casperlabs.metrics.Metrics.Source
import io.casperlabs.shared.Time
import io.casperlabs.storage.DeployStorageMetricsSource
import io.casperlabs.storage.block.BlockStorage.DeployHash
import io.casperlabs.storage.util.DoobieCodecs
import scala.collection.concurrent.TrieMap
import scala.concurrent.duration._

class SQLiteDeployStorage[F[_]: Metrics: Time: Sync](chunkSize: Int)(
    implicit val xa: Transactor[F],
    metricsSource: Source
) extends DeployStorage[F]
    with DoobieCodecs {
  // Deploys not yet included in a block
  private val PendingStatusCode = 0
  // Deploys that have been processed at least once,
  // waiting to be finalized or orphaned
  private val ProcessedStatusCode = 1
  // Deploys that have been discarded for some reason and should be deleted after a while
  private val DiscardedStatusCode = 2

  private val StatusCodeToState = Map(
    PendingStatusCode   -> DeployInfo.State.PENDING,
    ProcessedStatusCode -> DeployInfo.State.PROCESSED,
    DiscardedStatusCode -> DeployInfo.State.DISCARDED
  ).withDefaultValue(DeployInfo.State.UNDEFINED)

  private val StatusMessageTtlExpired = "TTL expired"

  private val readers: TrieMap[DeployInfo.View, DeployStorageReader[F]] = TrieMap.empty

  override val writer = new DeployStorageWriter[F] {

    override def addAsExecuted(block: Block): F[Unit] = {
      val writeToDeploysTable = Update[(ByteString, ByteString, Long, ByteString, ByteString)](
        "INSERT OR IGNORE INTO deploys (hash, account, create_time_millis, summary, body) VALUES (?, ?, ?, ?, ?)"
      ).updateMany(
        block.getBody.deploys.toList.map(
          pd =>
            (
              pd.getDeploy.deployHash,
              pd.getDeploy.getHeader.accountPublicKey,
              pd.getDeploy.getHeader.timestamp,
              pd.getDeploy.clearBody.toByteString,
              pd.getDeploy.getBody.toByteString
            )
        )
      )

      val writeToProcessResultsTable =
        Update[(ByteString, ByteString, Int, ByteString, Long, Long, Long, Option[String])](
          """
          |INSERT OR IGNORE INTO deploy_process_results
          |(
          | block_hash,
          | deploy_hash,
          | deploy_position,
          | account,
          | create_time_millis,
          | execute_time_millis,
          | cost,
          | execution_error_message
          |) VALUES (?, ?, ?, ?, ?, ?, ?, ?)
          |""".stripMargin
        ).updateMany(
          block.getBody.deploys.zipWithIndex.map {
            case (pd, deployPosition) =>
              (
                block.blockHash,
                pd.getDeploy.deployHash,
                deployPosition,
                pd.getDeploy.getHeader.accountPublicKey,
                pd.getDeploy.getHeader.timestamp,
                block.getHeader.timestamp,
                pd.cost,
                if (pd.isError) pd.errorMessage.some else none[String]
              )
          }.toList
        )

      (writeToDeploysTable >> writeToProcessResultsTable).transact(xa).void
    }

    override def addAsPending(deploys: List[Deploy]): F[Unit] =
      insertNewDeploys(deploys, PendingStatusCode)

    override def addAsProcessed(deploys: List[Deploy]): F[Unit] =
      insertNewDeploys(deploys, ProcessedStatusCode)

    private def insertNewDeploys(
        deploys: List[Deploy],
        status: Int
    ): F[Unit] = {
      val writeToDeploysTable = Update[(ByteString, ByteString, Long, ByteString, ByteString)](
        "INSERT OR IGNORE INTO deploys (hash, account, create_time_millis, summary, body) VALUES (?, ?, ?, ?, ?)"
      ).updateMany(deploys.map { d =>
        (
          d.deployHash,
          d.getHeader.accountPublicKey,
          d.getHeader.timestamp,
          d.clearBody.toByteString,
          d.getBody.toByteString
        )
      })

      def writeToBufferedDeploysTable(currentTimeEpochMillis: Long) =
        Update[(ByteString, Int, ByteString, Long, Long)](
          "INSERT OR IGNORE INTO buffered_deploys (hash, status, account, update_time_millis, receive_time_millis) VALUES (?, ?, ?, ?, ?)"
        ).updateMany(deploys.map { d =>
            (
              d.deployHash,
              status,
              d.getHeader.accountPublicKey,
              currentTimeEpochMillis,
              currentTimeEpochMillis
            )
          })
          .void

      for {
        t <- Time[F].currentMillis
        _ <- (writeToDeploysTable >> writeToBufferedDeploysTable(t))
              .transact(xa)
        _ <- updateMetrics()
      } yield ()
    }

    override def markAsProcessedByHashes(hashes: List[ByteString]): F[Unit] =
      setStatus(hashes.map((_, none[String])), ProcessedStatusCode, PendingStatusCode)

    override def markAsPendingByHashes(hashes: List[ByteString]): F[Unit] =
      setStatus(hashes.map((_, none[String])), PendingStatusCode, ProcessedStatusCode)

    override def markAsFinalizedByHashes(hashes: List[ByteString]): F[Unit] =
      Update[(ByteString, Int)](
        s"DELETE FROM buffered_deploys WHERE hash=? AND status=?"
      ).updateMany(hashes.map(h => (h, ProcessedStatusCode)))
        .transact(xa)
        .void

    private def setStatus(
        hashesAndStatusMessages: List[(ByteString, Option[String])],
        newStatus: Int,
        prevStatus: Int
    ): F[Unit] =
      for {
        t <- Time[F].currentMillis
        _ <- Update[(Int, Long, Option[String], ByteString, Int)](
              s"UPDATE buffered_deploys SET status=?, update_time_millis=?, status_message=? WHERE hash=? AND status=?"
            ).updateMany(hashesAndStatusMessages.map {
                case (hash, maybeStatusMessage) =>
                  (newStatus, t, maybeStatusMessage, hash, prevStatus)
              })
              .transact(xa)
        _ <- updateMetrics()
      } yield ()

    override def markAsDiscardedByHashes(hashesAndReasons: List[(ByteString, String)]): F[Unit] =
      setStatus(hashesAndReasons.map {
        case (h, r) =>
          (h, r.some)
      }, DiscardedStatusCode, PendingStatusCode)

    override def cleanupDiscarded(expirationPeriod: FiniteDuration): F[Int] = {
      def transaction(threshold: Long) =
        for {
          hashes <- sql"SELECT hash FROM buffered_deploys WHERE status=$DiscardedStatusCode AND update_time_millis<$threshold"
                     .query[ByteString]
                     .to[List]
          _ <- Update[ByteString](s"DELETE FROM buffered_deploys WHERE hash=?").updateMany(hashes)
          deletedNum <- Update[ByteString](
                         s"""|DELETE
                           |FROM deploys
                           |WHERE hash = ?
                           |  AND NOT EXISTS(SELECT 1
                           |                 FROM deploy_process_results dpr
                           |                 WHERE deploys.hash = dpr.deploy_hash)""".stripMargin
                       ).updateMany(hashes)
        } yield deletedNum

      for {
        now        <- Time[F].currentMillis
        threshold  = now - expirationPeriod.toMillis
        deletedNum <- transaction(threshold).transact(xa)
      } yield deletedNum
    }

    override def markAsDiscarded(expirationPeriod: FiniteDuration): F[Unit] =
      for {
        now       <- Time[F].currentMillis
        threshold = now - expirationPeriod.toMillis
        _ <- sql"""|UPDATE buffered_deploys
                 |SET status=$DiscardedStatusCode, update_time_millis=$now, status_message=$StatusMessageTtlExpired
                 |WHERE status=$PendingStatusCode AND receive_time_millis<$threshold""".stripMargin.update.run
              .transact(xa)
      } yield ()

    private def countByStatus(status: Int): F[Long] =
      sql"SELECT COUNT(hash) FROM buffered_deploys WHERE status=$status"
        .query[Long]
        .unique
        .transact(xa)

    private def updateMetrics(): F[Unit] =
      for {
        pending   <- countByStatus(PendingStatusCode)
        processed <- countByStatus(ProcessedStatusCode)
        _         <- Metrics[F].setGauge("pending_deploys", pending)
        _         <- Metrics[F].setGauge("processed_deploys", processed)
      } yield ()

    override def clear(): F[Unit] =
      (for {
        _ <- sql"DELETE FROM deploys".update.run
        _ <- sql"DELETE FROM buffered_deploys".update.run
        _ <- sql"DELETE FROM deploy_process_results".update.run
      } yield ()).transact(xa)

    override def close(): F[Unit] = ().pure[F]
  }

  def reader(implicit dv: DeployInfo.View) =
    readers.getOrElseUpdate(
      dv,
      new DeployStorageReader[F] {

        private def bodyCol(alias: String = "") =
          if (dv == DeployInfo.View.BASIC) {
            fr"null"
          } else if (alias.isEmpty) {
            fr"body"
          } else {
            Fragment.const(s"${alias}.body")
          }

        override def readProcessed: F[List[Deploy]] =
          readByStatus(ProcessedStatusCode)

        override def readPendingHeaders: F[List[Deploy.Header]] =
          readHeadersByStatus(PendingStatusCode)

        override def readPendingHashesAndHeaders: fs2.Stream[F, (ByteString, Deploy.Header)] =
          readHashesAndHeadersByStatus(PendingStatusCode)

        private def readHeadersByStatus(status: Int): F[List[Deploy.Header]] =
          sql"""|SELECT summary, null FROM deploys
          |INNER JOIN buffered_deploys bd on deploys.hash = bd.hash
          |WHERE bd.status=$status""".stripMargin
            .query[Deploy]
            .to[List]
            .transact(xa)
            .map(_.map(_.getHeader))

        private def readHashesAndHeadersByStatus(
            status: Int
        ): fs2.Stream[F, (ByteString, Deploy.Header)] =
          sql"""|SELECT dh.summary, null FROM deploys dh
          |INNER JOIN buffered_deploys bd on dh.hash = bd.hash
          |WHERE bd.status=$status""".stripMargin
            .query[Deploy]
            .streamWithChunkSize(chunkSize)
            .transact(xa)
            .map(d => d.deployHash -> d.getHeader)

        private def readByStatus(status: Int): F[List[Deploy]] =
          (fr"SELECT summary, " ++ bodyCol() ++ fr""" FROM deploys
        INNER JOIN buffered_deploys bd on deploys.hash = bd.hash
        WHERE bd.status=$status""")
            .query[Deploy]
            .to[List]
            .transact(xa)

        override def readProcessedByAccount(account: ByteString): F[List[Deploy]] =
          readByAccountAndStatus(account, ProcessedStatusCode)

        private def readByAccountAndStatus(account: ByteString, status: Int): F[List[Deploy]] =
          (fr"SELECT summary, " ++ bodyCol() ++ fr""" FROM deploys
          INNER JOIN buffered_deploys bd on deploys.hash = bd.hash
          WHERE bd.account=$account AND bd.status=$status""")
            .query[Deploy]
            .to[List]
            .transact(xa)

        override def readProcessedHashes: F[List[ByteString]] =
          readHashesByStatus(ProcessedStatusCode)

        override def readPending: F[List[Deploy]] =
          readByStatus(PendingStatusCode)

        override def readPendingHashes: F[List[ByteString]] =
          readHashesByStatus(PendingStatusCode)

        private def readHashesByStatus(status: Int): F[List[ByteString]] =
          sql"SELECT hash FROM buffered_deploys WHERE status=$status"
            .query[ByteString]
            .to[List]
            .transact(xa)

        override def sizePendingOrProcessed(): F[Long] =
          sql"SELECT COUNT(hash) FROM buffered_deploys WHERE status=$PendingStatusCode OR status=$ProcessedStatusCode"
            .query[Long]
            .unique
            .transact(xa)

        override def getPendingOrProcessed(deployHash: DeployHash): F[Option[Deploy]] =
          (fr"SELECT summary, " ++ bodyCol() ++ fr""" FROM deploys
        INNER JOIN buffered_deploys bd on deploys.hash = bd.hash
        WHERE bd.hash=$deployHash AND (bd.status=$PendingStatusCode OR bd.status=$ProcessedStatusCode)""")
            .query[Deploy]
            .option
            .transact(xa)

        override def getByHashes(
            deployHashes: Set[DeployHash]
        ): fs2.Stream[F, Deploy] =
          NonEmptyList
            .fromList[ByteString](deployHashes.toList)
            .fold(fs2.Stream.fromIterator[F](List.empty[Deploy].toIterator))(nel => {
              val q = fr"SELECT summary, " ++ bodyCol() ++ fr" FROM deploys WHERE " ++ Fragments
                .in(fr"hash", nel) // "hash IN (…)"
              q.query[Deploy].streamWithChunkSize(chunkSize).transact(xa)
            })

        def getByHash(deployHash: DeployHash): F[Option[Deploy]] =
          getByHashes(Set(deployHash)).compile.last

        override def getProcessedDeploys(blockHash: ByteString): F[List[ProcessedDeploy]] =
          (fr"SELECT d.summary, " ++ bodyCol("d") ++ fr""", cost, execution_error_message
        FROM deploy_process_results dpr
        JOIN deploys d
        ON d.hash = dpr.deploy_hash
        WHERE dpr.block_hash=$blockHash
        ORDER BY deploy_position""")
            .query[ProcessedDeploy]
            .to[List]
            .transact(xa)

        override def getProcessingResults(
            deployHash: DeployHash
        ): F[List[(ByteString, ProcessedDeploy)]] = {
          val getDeploy =
            (fr"SELECT summary, " ++ bodyCol() ++ fr" FROM deploys WHERE hash=$deployHash")
              .query[Deploy]
              .unique
              .transact(xa)

          val readProcessingResults =
            sql"""|SELECT block_hash, cost, execution_error_message
            |FROM deploy_process_results
            |WHERE deploy_hash=$deployHash
            |ORDER BY execute_time_millis DESC""".stripMargin
              .query[(ByteString, ProcessedDeploy)]
              .to[List]
              .transact(xa)

          for {
            blockHashesAndProcessingResults <- readProcessingResults
            res <- if (blockHashesAndProcessingResults.isEmpty)
                    blockHashesAndProcessingResults.pure[F]
                  else
                    getDeploy.map(
                      d =>
                        blockHashesAndProcessingResults.map {
                          case (blockHash, processingResult) =>
                            (blockHash, processingResult.withDeploy(d))
                        }
                    )
          } yield res
        }

        override def getBufferedStatus(deployHash: DeployHash): F[Option[DeployInfo.Status]] =
          sql"""|SELECT status, status_message
          |FROM buffered_deploys
          |WHERE hash=$deployHash """.stripMargin
            .query[(Int, Option[String])]
            .option
            .transact(xa)
            .map(_.map {
              case (status, maybeMessage) =>
                DeployInfo.Status(
                  state = StatusCodeToState(status),
                  message = maybeMessage.getOrElse("")
                )
            })

<<<<<<< HEAD
  override def getDeployInfo(deployHash: DeployHash): F[Option[DeployInfo]] = {
    val processingResults =
      sql"""|SELECT dpr.deploy_hash, dpr.cost, dpr.execution_error_message, bm.data, bm.block_size, bm.deploy_error_count
            |FROM deploy_process_results dpr 
            |JOIN block_metadata bm ON dpr.block_hash = bm.block_hash
            |WHERE dpr.deploy_hash = $deployHash""".stripMargin
        .query[(DeployHash, ProcessingResult)]
        .to[List]
        .transact(xa)

    getByHash(deployHash) flatMap {
      case None =>
        none[DeployInfo].pure[F]
      case Some(deploy) =>
        for {
          maybeStatus <- getBufferedStatus(deployHash)
          prs         <- processingResults.map(l => l.map { case (_, prs) => prs })
          info = if (prs.nonEmpty) {
            DeployInfo()
              .withDeploy(deploy)
              .withStatus(
                maybeStatus getOrElse DeployInfo
                  .Status(DeployInfo.State.FINALIZED)
              )
              .withProcessingResults(prs)
          } else {
            DeployInfo(status = maybeStatus).withDeploy(deploy)
          }
        } yield info.some
    }
  }

  override def getDeploysByAccount(
      account: PublicKeyBS,
      limit: Int,
      lastTimeStamp: Long,
      lastDeployHash: DeployHash
  ): F[List[Deploy]] =
    sql"""|SELECT data FROM deploys
          |WHERE account = $account
          | AND (create_time_millis < $lastTimeStamp OR
          |      create_time_millis = $lastTimeStamp AND hash < $lastDeployHash)
          |ORDER BY create_time_millis DESC, hash DESC
          |LIMIT $limit""".stripMargin
      .query[Deploy]
      .to[List]
      .transact(xa)

  override def getDeployInfos(deploys: List[Deploy]): F[List[DeployInfo]] = {
    val deployHashes = deploys.map(_.deployHash)

    def processingResults: F[Map[DeployHash, List[ProcessingResult]]] =
      NonEmptyList
        .fromList[ByteString](deployHashes)
        .fold(Map.empty[DeployHash, List[ProcessingResult]].pure[F])(nel => {
          val q = fr"""|SELECT dpr.deploy_hash, dpr.cost, dpr.execution_error_message, bm.data, bm.block_size,
                     | bm.deploy_error_count
                     |FROM deploy_process_results dpr
                     |JOIN block_metadata bm ON dpr.block_hash = bm.block_hash
                     |WHERE """.stripMargin ++ Fragments.in(fr"dpr.deploy_hash", nel)
          q.query[(DeployHash, ProcessingResult)]
            .to[List]
            .transact(xa)
            .map(_.groupBy(_._1).map {
              case (deployHash: DeployHash, l: Seq[(DeployHash, ProcessingResult)]) =>
                (deployHash, l.map(_._2))
            })
        })

    def getStatus: F[List[(DeployHash, DeployInfo.Status)]] =
      NonEmptyList
        .fromList(deployHashes)
        .fold(List.empty[(DeployHash, DeployInfo.Status)].pure[F])(nel => {
          val statusSql =
            fr"""|SELECT hash,status, status_message
                 |FROM buffered_deploys
                 |WHERE """.stripMargin ++ Fragments.in(fr"hash", nel)
          statusSql
            .query[(Array[Byte], Int, Option[String])]
            .to[List]
            .transact(xa)
            .map(_.map {
              case (deployHash, status, maybeMessage) =>
                (
                  ByteString.copyFrom(deployHash),
                  DeployInfo.Status(
                    state = StatusCodeToState(status),
                    message = maybeMessage.getOrElse("")
                  )
                )
            })
        })

    for {
      deployHashToProcessingResults <- processingResults
      deployHashToBufferedStatus    <- getStatus.map(_.toMap)
      deployInfos = deploys.map(d => {
        val bs = deployHashToBufferedStatus.get(d.deployHash)
        deployHashToProcessingResults.get(d.deployHash) match {
          case Some(prs) =>
            DeployInfo()
              .withDeploy(d)
              .withStatus(
                bs getOrElse DeployInfo
                  .Status(DeployInfo.State.FINALIZED)
              )
              .withProcessingResults(prs)
          case None =>
            DeployInfo(status = bs).withDeploy(d)
        }
      })
    } yield deployInfos
  }

  override def clear(): F[Unit] =
    (for {
      _ <- sql"DELETE FROM deploys".update.run
      _ <- sql"DELETE FROM buffered_deploys".update.run
      _ <- sql"DELETE FROM deploy_process_results".update.run
    } yield ()).transact(xa)

  override def close(): F[Unit] = ().pure[F]
=======
        override def getDeployInfo(
            deployHash: DeployHash
        ): F[Option[DeployInfo]] = {
          val processingResults =
            sql"""|SELECT dpr.cost, dpr.execution_error_message, bm.data, bm.block_size, bm.deploy_error_count, bm.deploy_cost_total
            |FROM deploy_process_results dpr
            |JOIN block_metadata bm ON dpr.block_hash = bm.block_hash
            |WHERE dpr.deploy_hash = $deployHash""".stripMargin
              .query[ProcessingResult]
              .to[List]
              .transact(xa)

          getByHash(deployHash) flatMap {
            case None =>
              none[DeployInfo].pure[F]
            case Some(deploy) =>
              for {
                maybeStatus <- getBufferedStatus(deployHash)
                prs         <- processingResults
                info = if (prs.nonEmpty) {
                  DeployInfo()
                    .withDeploy(deploy)
                    .withStatus(
                      maybeStatus getOrElse DeployInfo
                        .Status(DeployInfo.State.FINALIZED)
                    )
                    .withProcessingResults(prs)
                } else {
                  DeployInfo(status = maybeStatus).withDeploy(deploy)
                }
              } yield info.some
          }
        }

        override def getDeploysByAccount(
            account: PublicKeyBS,
            limit: Int,
            lastTimeStamp: Long,
            lastDeployHash: DeployHash
        ): F[List[Deploy]] =
          (fr"SELECT summary, " ++ bodyCol() ++ fr""" FROM deploys
        WHERE account = $account
          AND (create_time_millis < $lastTimeStamp OR
              create_time_millis = $lastTimeStamp AND hash < $lastDeployHash)
        ORDER BY create_time_millis DESC, hash DESC
        LIMIT $limit""")
            .query[Deploy]
            .to[List]
            .transact(xa)
      }
    )
>>>>>>> d2c191bf
}

object SQLiteDeployStorage {
  private implicit val metricsSource: Source = Metrics.Source(DeployStorageMetricsSource, "sqlite")

  private[storage] def create[F[_]: Metrics: Time: Sync](
      deployStorageChunkSize: Int
  )(implicit xa: Transactor[F]): F[DeployStorage[F]] =
    for {
      _ <- establishMetrics[F]
    } yield new SQLiteDeployStorage[F](deployStorageChunkSize): DeployStorage[F]

  /** Export base 0 values so we have non-empty series for charts. */
  private def establishMetrics[F[_]: Monad: Metrics]: F[Unit] =
    for {
      _ <- Metrics[F].setGauge("pending_deploys", 0L)
      _ <- Metrics[F].setGauge("processed_deploys", 0L)
    } yield ()
}<|MERGE_RESOLUTION|>--- conflicted
+++ resolved
@@ -7,11 +7,10 @@
 import com.google.protobuf.ByteString
 import doobie._
 import doobie.implicits._
+import io.casperlabs.casper.consensus.{Block, Deploy}
 import io.casperlabs.casper.consensus.Block.ProcessedDeploy
-import io.casperlabs.casper.consensus.{Block, BlockSummary, Deploy}
 import io.casperlabs.casper.consensus.info.DeployInfo
 import io.casperlabs.casper.consensus.info.DeployInfo.ProcessingResult
-import io.casperlabs.crypto.codec.Base16
 import io.casperlabs.crypto.Keys.PublicKeyBS
 import io.casperlabs.metrics.Metrics
 import io.casperlabs.metrics.Metrics.Source
@@ -19,6 +18,7 @@
 import io.casperlabs.storage.DeployStorageMetricsSource
 import io.casperlabs.storage.block.BlockStorage.DeployHash
 import io.casperlabs.storage.util.DoobieCodecs
+
 import scala.collection.concurrent.TrieMap
 import scala.concurrent.duration._
 
@@ -399,139 +399,15 @@
                 )
             })
 
-<<<<<<< HEAD
-  override def getDeployInfo(deployHash: DeployHash): F[Option[DeployInfo]] = {
-    val processingResults =
-      sql"""|SELECT dpr.deploy_hash, dpr.cost, dpr.execution_error_message, bm.data, bm.block_size, bm.deploy_error_count
-            |FROM deploy_process_results dpr 
-            |JOIN block_metadata bm ON dpr.block_hash = bm.block_hash
-            |WHERE dpr.deploy_hash = $deployHash""".stripMargin
-        .query[(DeployHash, ProcessingResult)]
-        .to[List]
-        .transact(xa)
-
-    getByHash(deployHash) flatMap {
-      case None =>
-        none[DeployInfo].pure[F]
-      case Some(deploy) =>
-        for {
-          maybeStatus <- getBufferedStatus(deployHash)
-          prs         <- processingResults.map(l => l.map { case (_, prs) => prs })
-          info = if (prs.nonEmpty) {
-            DeployInfo()
-              .withDeploy(deploy)
-              .withStatus(
-                maybeStatus getOrElse DeployInfo
-                  .Status(DeployInfo.State.FINALIZED)
-              )
-              .withProcessingResults(prs)
-          } else {
-            DeployInfo(status = maybeStatus).withDeploy(deploy)
-          }
-        } yield info.some
-    }
-  }
-
-  override def getDeploysByAccount(
-      account: PublicKeyBS,
-      limit: Int,
-      lastTimeStamp: Long,
-      lastDeployHash: DeployHash
-  ): F[List[Deploy]] =
-    sql"""|SELECT data FROM deploys
-          |WHERE account = $account
-          | AND (create_time_millis < $lastTimeStamp OR
-          |      create_time_millis = $lastTimeStamp AND hash < $lastDeployHash)
-          |ORDER BY create_time_millis DESC, hash DESC
-          |LIMIT $limit""".stripMargin
-      .query[Deploy]
-      .to[List]
-      .transact(xa)
-
-  override def getDeployInfos(deploys: List[Deploy]): F[List[DeployInfo]] = {
-    val deployHashes = deploys.map(_.deployHash)
-
-    def processingResults: F[Map[DeployHash, List[ProcessingResult]]] =
-      NonEmptyList
-        .fromList[ByteString](deployHashes)
-        .fold(Map.empty[DeployHash, List[ProcessingResult]].pure[F])(nel => {
-          val q = fr"""|SELECT dpr.deploy_hash, dpr.cost, dpr.execution_error_message, bm.data, bm.block_size,
-                     | bm.deploy_error_count
-                     |FROM deploy_process_results dpr
-                     |JOIN block_metadata bm ON dpr.block_hash = bm.block_hash
-                     |WHERE """.stripMargin ++ Fragments.in(fr"dpr.deploy_hash", nel)
-          q.query[(DeployHash, ProcessingResult)]
-            .to[List]
-            .transact(xa)
-            .map(_.groupBy(_._1).map {
-              case (deployHash: DeployHash, l: Seq[(DeployHash, ProcessingResult)]) =>
-                (deployHash, l.map(_._2))
-            })
-        })
-
-    def getStatus: F[List[(DeployHash, DeployInfo.Status)]] =
-      NonEmptyList
-        .fromList(deployHashes)
-        .fold(List.empty[(DeployHash, DeployInfo.Status)].pure[F])(nel => {
-          val statusSql =
-            fr"""|SELECT hash,status, status_message
-                 |FROM buffered_deploys
-                 |WHERE """.stripMargin ++ Fragments.in(fr"hash", nel)
-          statusSql
-            .query[(Array[Byte], Int, Option[String])]
-            .to[List]
-            .transact(xa)
-            .map(_.map {
-              case (deployHash, status, maybeMessage) =>
-                (
-                  ByteString.copyFrom(deployHash),
-                  DeployInfo.Status(
-                    state = StatusCodeToState(status),
-                    message = maybeMessage.getOrElse("")
-                  )
-                )
-            })
-        })
-
-    for {
-      deployHashToProcessingResults <- processingResults
-      deployHashToBufferedStatus    <- getStatus.map(_.toMap)
-      deployInfos = deploys.map(d => {
-        val bs = deployHashToBufferedStatus.get(d.deployHash)
-        deployHashToProcessingResults.get(d.deployHash) match {
-          case Some(prs) =>
-            DeployInfo()
-              .withDeploy(d)
-              .withStatus(
-                bs getOrElse DeployInfo
-                  .Status(DeployInfo.State.FINALIZED)
-              )
-              .withProcessingResults(prs)
-          case None =>
-            DeployInfo(status = bs).withDeploy(d)
-        }
-      })
-    } yield deployInfos
-  }
-
-  override def clear(): F[Unit] =
-    (for {
-      _ <- sql"DELETE FROM deploys".update.run
-      _ <- sql"DELETE FROM buffered_deploys".update.run
-      _ <- sql"DELETE FROM deploy_process_results".update.run
-    } yield ()).transact(xa)
-
-  override def close(): F[Unit] = ().pure[F]
-=======
         override def getDeployInfo(
             deployHash: DeployHash
         ): F[Option[DeployInfo]] = {
           val processingResults =
-            sql"""|SELECT dpr.cost, dpr.execution_error_message, bm.data, bm.block_size, bm.deploy_error_count, bm.deploy_cost_total
+            sql"""|SELECT dpr.deploy_hash, dpr.cost, dpr.execution_error_message, bm.data, bm.block_size, bm.deploy_error_count, bm.deploy_cost_total
             |FROM deploy_process_results dpr
             |JOIN block_metadata bm ON dpr.block_hash = bm.block_hash
             |WHERE dpr.deploy_hash = $deployHash""".stripMargin
-              .query[ProcessingResult]
+              .query[(DeployHash, ProcessingResult)]
               .to[List]
               .transact(xa)
 
@@ -541,7 +417,7 @@
             case Some(deploy) =>
               for {
                 maybeStatus <- getBufferedStatus(deployHash)
-                prs         <- processingResults
+                prs         <- processingResults.map(l => l.map { case (_, prs) => prs })
                 info = if (prs.nonEmpty) {
                   DeployInfo()
                     .withDeploy(deploy)
@@ -572,9 +448,74 @@
             .query[Deploy]
             .to[List]
             .transact(xa)
+
+        override def getDeployInfos(deploys: List[Deploy]): F[List[DeployInfo]] = {
+          val deployHashes = deploys.map(_.deployHash)
+
+          def processingResults: F[Map[DeployHash, List[ProcessingResult]]] =
+            NonEmptyList
+              .fromList[ByteString](deployHashes)
+              .fold(Map.empty[DeployHash, List[ProcessingResult]].pure[F])(nel => {
+                val q = fr"""|SELECT dpr.deploy_hash, dpr.cost, dpr.execution_error_message, bm.data, bm.block_size,
+                     | bm.deploy_error_count
+                     |FROM deploy_process_results dpr
+                     |JOIN block_metadata bm ON dpr.block_hash = bm.block_hash
+                     |WHERE """.stripMargin ++ Fragments.in(fr"dpr.deploy_hash", nel)
+                q.query[(DeployHash, ProcessingResult)]
+                  .to[List]
+                  .transact(xa)
+                  .map(_.groupBy(_._1).map {
+                    case (deployHash: DeployHash, l: Seq[(DeployHash, ProcessingResult)]) =>
+                      (deployHash, l.map(_._2))
+                  })
+              })
+
+          def getStatus: F[List[(DeployHash, DeployInfo.Status)]] =
+            NonEmptyList
+              .fromList(deployHashes)
+              .fold(List.empty[(DeployHash, DeployInfo.Status)].pure[F])(nel => {
+                val statusSql =
+                  fr"""|SELECT hash,status, status_message
+                 |FROM buffered_deploys
+                 |WHERE """.stripMargin ++ Fragments.in(fr"hash", nel)
+                statusSql
+                  .query[(Array[Byte], Int, Option[String])]
+                  .to[List]
+                  .transact(xa)
+                  .map(_.map {
+                    case (deployHash, status, maybeMessage) =>
+                      (
+                        ByteString.copyFrom(deployHash),
+                        DeployInfo.Status(
+                          state = StatusCodeToState(status),
+                          message = maybeMessage.getOrElse("")
+                        )
+                      )
+                  })
+              })
+
+          for {
+            deployHashToProcessingResults <- processingResults
+            deployHashToBufferedStatus    <- getStatus.map(_.toMap)
+            deployInfos = deploys.map(d => {
+              val bs = deployHashToBufferedStatus.get(d.deployHash)
+              deployHashToProcessingResults.get(d.deployHash) match {
+                case Some(prs) =>
+                  DeployInfo()
+                    .withDeploy(d)
+                    .withStatus(
+                      bs getOrElse DeployInfo
+                        .Status(DeployInfo.State.FINALIZED)
+                    )
+                    .withProcessingResults(prs)
+                case None =>
+                  DeployInfo(status = bs).withDeploy(d)
+              }
+            })
+          } yield deployInfos
+        }
       }
     )
->>>>>>> d2c191bf
 }
 
 object SQLiteDeployStorage {
