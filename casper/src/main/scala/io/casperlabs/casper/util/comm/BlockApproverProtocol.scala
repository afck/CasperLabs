--- conflicted
+++ resolved
@@ -146,12 +146,10 @@
                 .or("Block bonds don't match expected.")
             )
         validators = blockBonds.toSeq.map(b => ProofOfStakeValidator(b._1.toByteArray, b._2))
-<<<<<<< HEAD
         posParams  = ProofOfStakeParams(conf.minimumBond, conf.maximumBond, validators)
         genesisBlessedContracts <- EitherT.liftF(
                                     Genesis
                                       .defaultBlessedTerms[F](
-                                        timestamp,
                                         conf.genesisAccountPublicKeyPath,
                                         conf.initialTokens,
                                         posParams,
@@ -161,14 +159,6 @@
                                       )
                                       .map(_.map(LegacyConversions.fromDeploy(_)).toSet)
                                   )
-=======
-        posParams  = ProofOfStakeParams(minimumBond, maximumBond, validators)
-        faucetCode = if (faucet) Faucet.basicWalletFaucet(_) else Faucet.noopFaucet
-        genesisBlessedContracts = Genesis
-          .defaultBlessedTerms(posParams, wallets, faucetCode)
-          .map(LegacyConversions.fromDeploy(_))
-          .toSet
->>>>>>> 7f68c89f
         blockDeploys = body.deploys.flatMap(ProcessedDeployUtil.toInternal)
         _ <- EitherT.fromEither[F](
               blockDeploys
