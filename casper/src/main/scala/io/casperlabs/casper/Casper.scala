package io.casperlabs.casper

import cats.effect.Concurrent
import cats.effect.concurrent.Semaphore
import cats.implicits._
import io.casperlabs.casper.DeploySelection.DeploySelection
import io.casperlabs.casper.Estimator.{BlockHash, Validator}
import io.casperlabs.casper.consensus._
import io.casperlabs.casper.finality.singlesweep.FinalityDetector
import io.casperlabs.casper.util.ProtoUtil
import io.casperlabs.casper.util.execengine.ExecEngineUtil
import io.casperlabs.casper.util.execengine.ExecEngineUtil.StateHash
import io.casperlabs.casper.validation.Validation
import io.casperlabs.catscontrib.MonadThrowable
import io.casperlabs.comm.gossiping
import io.casperlabs.metrics.Metrics
import io.casperlabs.shared._
import io.casperlabs.smartcontracts.ExecutionEngineService
<<<<<<< HEAD
import io.casperlabs.storage.block.BlockStorage
import io.casperlabs.storage.dag.{DagRepresentation, DagStorage}
import io.casperlabs.storage.deploy.DeployStorage
import com.google.protobuf.ByteString
=======
import io.casperlabs.casper.util.CasperLabsProtocolVersions
>>>>>>> 6219ee03

trait MultiParentCasper[F[_]] {
  //// Brought from Casper trait
  def addBlock(block: Block): F[BlockStatus]
  def contains(block: Block): F[Boolean]
  def deploy(deployData: Deploy): F[Either[Throwable, Unit]]
  def estimator(
      dag: DagRepresentation[F],
      latestMessages: Map[ByteString, ByteString]
  ): F[List[ByteString]]
  def createBlock: F[CreateBlockStatus]
  ////

  def dag: F[DagRepresentation[F]]
  // This is the weight of faults that have been accumulated so far.
  // We want the clique oracle to give us a fault tolerance that is greater than
  // this initial fault weight combined with our fault tolerance threshold t.
  def normalizedInitialFault(weights: Map[Validator, Long]): F[Float]
  def lastFinalizedBlock: F[Block]
  def faultToleranceThreshold: Float
}

object MultiParentCasper extends MultiParentCasperInstances {
  def apply[F[_]](implicit instance: MultiParentCasper[F]): MultiParentCasper[F] = instance

  def forkChoiceTip[F[_]: MultiParentCasper: MonadThrowable: BlockStorage]: F[Block] =
    for {
      dag            <- MultiParentCasper[F].dag
      latestMessages <- dag.latestMessageHashes
      tipHashes      <- MultiParentCasper[F].estimator(dag, latestMessages)
      tipHash        = tipHashes.head
      tip            <- ProtoUtil.unsafeGetBlock[F](tipHash)
    } yield tip
}

sealed abstract class MultiParentCasperInstances {

  private def init[F[_]: Concurrent: Log: BlockStorage: DagStorage: ExecutionEngineService: Validation](
      genesis: Block,
      genesisPreState: StateHash,
      genesisEffects: ExecEngineUtil.TransformMap
  ) =
    for {
      _                   <- Validation[F].transactions(genesis, genesisPreState, genesisEffects)
      blockProcessingLock <- Semaphore[F](1)
      casperState <- Cell.mvarCell[F, CasperState](
                      CasperState()
                    )
    } yield (blockProcessingLock, casperState)

<<<<<<< HEAD
  def fromTransportLayer[F[_]: Concurrent: ConnectionsCell: TransportLayer: Log: Time: Metrics: ErrorHandler: FinalityDetector: BlockStorage: RPConfAsk: DagStorage: ExecutionEngineService: LastFinalizedBlockHashContainer: DeployStorage: Validation: DeploySelection](
      validatorId: Option[ValidatorIdentity],
      genesis: Block,
      genesisPreState: StateHash,
      genesisEffects: ExecEngineUtil.TransformMap,
      chainId: String
  ): F[MultiParentCasper[F]] =
    for {
      (blockProcessingLock, implicit0(casperState: Cell[F, CasperState])) <- init(
                                                                              genesis,
                                                                              genesisPreState,
                                                                              genesisEffects
                                                                            )
      statelessExecutor <- MultiParentCasperImpl.StatelessExecutor.create[F](chainId)
      casper <- MultiParentCasperImpl.create[F](
                 statelessExecutor,
                 MultiParentCasperImpl.Broadcaster.fromTransportLayer(),
                 validatorId,
                 genesis,
                 chainId,
                 blockProcessingLock
               )
    } yield casper

  /** Create a MultiParentCasper instance from the new RPC style gossiping. */
  def fromGossipServices[F[_]: Concurrent: Log: Time: Metrics: FinalityDetector: BlockStorage: DagStorage: ExecutionEngineService: LastFinalizedBlockHashContainer: DeployStorage: Validation: DeploySelection](
=======
  /** Create a MultiParentCasper instance from the new RPC style gossiping. */
  def fromGossipServices[F[_]: Concurrent: Log: Time: Metrics: FinalityDetector: BlockStorage: DagStorage: ExecutionEngineService: LastFinalizedBlockHashContainer: DeployBuffer: Validation: DeploySelection: CasperLabsProtocolVersions](
>>>>>>> 6219ee03
      validatorId: Option[ValidatorIdentity],
      genesis: Block,
      genesisPreState: StateHash,
      genesisEffects: ExecEngineUtil.TransformMap,
      chainId: String,
      relaying: gossiping.Relaying[F]
  ): F[MultiParentCasper[F]] =
    for {
      (blockProcessingLock, implicit0(casperState: Cell[F, CasperState])) <- init(
                                                                              genesis,
                                                                              genesisPreState,
                                                                              genesisEffects
                                                                            )
      statelessExecutor <- MultiParentCasperImpl.StatelessExecutor.create[F](chainId)
      casper <- MultiParentCasperImpl.create[F](
                 statelessExecutor,
                 MultiParentCasperImpl.Broadcaster.fromGossipServices(validatorId, relaying),
                 validatorId,
                 genesis,
                 chainId,
                 blockProcessingLock
               )
    } yield casper
}<|MERGE_RESOLUTION|>--- conflicted
+++ resolved
@@ -3,6 +3,7 @@
 import cats.effect.Concurrent
 import cats.effect.concurrent.Semaphore
 import cats.implicits._
+import com.google.protobuf.ByteString
 import io.casperlabs.casper.DeploySelection.DeploySelection
 import io.casperlabs.casper.Estimator.{BlockHash, Validator}
 import io.casperlabs.casper.consensus._
@@ -16,14 +17,10 @@
 import io.casperlabs.metrics.Metrics
 import io.casperlabs.shared._
 import io.casperlabs.smartcontracts.ExecutionEngineService
-<<<<<<< HEAD
 import io.casperlabs.storage.block.BlockStorage
 import io.casperlabs.storage.dag.{DagRepresentation, DagStorage}
 import io.casperlabs.storage.deploy.DeployStorage
-import com.google.protobuf.ByteString
-=======
 import io.casperlabs.casper.util.CasperLabsProtocolVersions
->>>>>>> 6219ee03
 
 trait MultiParentCasper[F[_]] {
   //// Brought from Casper trait
@@ -74,37 +71,8 @@
                     )
     } yield (blockProcessingLock, casperState)
 
-<<<<<<< HEAD
-  def fromTransportLayer[F[_]: Concurrent: ConnectionsCell: TransportLayer: Log: Time: Metrics: ErrorHandler: FinalityDetector: BlockStorage: RPConfAsk: DagStorage: ExecutionEngineService: LastFinalizedBlockHashContainer: DeployStorage: Validation: DeploySelection](
-      validatorId: Option[ValidatorIdentity],
-      genesis: Block,
-      genesisPreState: StateHash,
-      genesisEffects: ExecEngineUtil.TransformMap,
-      chainId: String
-  ): F[MultiParentCasper[F]] =
-    for {
-      (blockProcessingLock, implicit0(casperState: Cell[F, CasperState])) <- init(
-                                                                              genesis,
-                                                                              genesisPreState,
-                                                                              genesisEffects
-                                                                            )
-      statelessExecutor <- MultiParentCasperImpl.StatelessExecutor.create[F](chainId)
-      casper <- MultiParentCasperImpl.create[F](
-                 statelessExecutor,
-                 MultiParentCasperImpl.Broadcaster.fromTransportLayer(),
-                 validatorId,
-                 genesis,
-                 chainId,
-                 blockProcessingLock
-               )
-    } yield casper
-
   /** Create a MultiParentCasper instance from the new RPC style gossiping. */
-  def fromGossipServices[F[_]: Concurrent: Log: Time: Metrics: FinalityDetector: BlockStorage: DagStorage: ExecutionEngineService: LastFinalizedBlockHashContainer: DeployStorage: Validation: DeploySelection](
-=======
-  /** Create a MultiParentCasper instance from the new RPC style gossiping. */
-  def fromGossipServices[F[_]: Concurrent: Log: Time: Metrics: FinalityDetector: BlockStorage: DagStorage: ExecutionEngineService: LastFinalizedBlockHashContainer: DeployBuffer: Validation: DeploySelection: CasperLabsProtocolVersions](
->>>>>>> 6219ee03
+  def fromGossipServices[F[_]: Concurrent: Log: Time: Metrics: FinalityDetector: BlockStorage: DagStorage: ExecutionEngineService: LastFinalizedBlockHashContainer: DeployStorage: Validation: DeploySelection: CasperLabsProtocolVersions](
       validatorId: Option[ValidatorIdentity],
       genesis: Block,
       genesisPreState: StateHash,
