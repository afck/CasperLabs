--- conflicted
+++ resolved
@@ -10,26 +10,17 @@
 import io.casperlabs.casper.DeploySelection.DeploySelection
 import io.casperlabs.casper.Estimator.BlockHash
 import io.casperlabs.casper.consensus._
+import io.casperlabs.casper.consensus.state.ProtocolVersion
 import io.casperlabs.casper.equivocations.{EquivocationDetector, EquivocationsTracker}
 import io.casperlabs.casper.finality.singlesweep.FinalityDetector
 import io.casperlabs.casper.util.ProtoUtil._
-<<<<<<< HEAD
 import io.casperlabs.casper.util._
-import io.casperlabs.casper.util.comm.CommUtil
-import io.casperlabs.casper.util.execengine.ExecEngineUtil
-=======
 import io.casperlabs.casper.util.execengine.{DeploysCheckpoint, ExecEngineUtil}
->>>>>>> 6219ee03
 import io.casperlabs.casper.validation.Errors._
 import io.casperlabs.casper.validation.Validation
 import io.casperlabs.catscontrib._
 import io.casperlabs.comm.gossiping
-<<<<<<< HEAD
-import io.casperlabs.comm.rp.Connect.{ConnectionsCell, RPConfAsk}
-import io.casperlabs.comm.transport.TransportLayer
 import io.casperlabs.crypto.Keys
-=======
->>>>>>> 6219ee03
 import io.casperlabs.crypto.codec.Base16
 import io.casperlabs.crypto.signatures.SignatureAlgorithm
 import io.casperlabs.ipc
@@ -62,12 +53,8 @@
     equivocationsTracker: EquivocationsTracker = EquivocationsTracker.empty
 )
 
-<<<<<<< HEAD
 @silent("is never used")
-class MultiParentCasperImpl[F[_]: Sync: Log: Metrics: Time: FinalityDetector: BlockStorage: DagStorage: ExecutionEngineService: LastFinalizedBlockHashContainer: DeployStorage: Validation: Fs2Compiler: DeploySelection](
-=======
-class MultiParentCasperImpl[F[_]: Sync: Log: Metrics: Time: FinalityDetector: BlockStorage: DagStorage: ExecutionEngineService: LastFinalizedBlockHashContainer: deploybuffer.DeployBuffer: Validation: Fs2Compiler: DeploySelection: CasperLabsProtocolVersions](
->>>>>>> 6219ee03
+class MultiParentCasperImpl[F[_]: Sync: Log: Metrics: Time: FinalityDetector: BlockStorage: DagStorage: ExecutionEngineService: LastFinalizedBlockHashContainer: DeployStorage: Validation: Fs2Compiler: DeploySelection: CasperLabsProtocolVersions](
     statelessExecutor: MultiParentCasperImpl.StatelessExecutor[F],
     broadcaster: MultiParentCasperImpl.Broadcaster[F],
     validatorId: Option[ValidatorIdentity],
@@ -417,22 +404,6 @@
           _ <- Log[F].info(
                 s"${parents.size} parents out of ${tipHashes.size} latest blocks will be used."
               )
-<<<<<<< HEAD
-          remainingHashes <- remainingDeploysHashes(dag, parents) // TODO: Should be streaming all the way down
-          result <- if (remainingHashes.nonEmpty || parents.length > 1) {
-                     createProposal(
-                       latestMessages,
-                       merged,
-                       remainingHashes,
-                       publicKey,
-                       privateKey,
-                       sigAlgorithm
-                     )
-                   } else {
-                     CreateBlockStatus.noNewDeploys.pure[F]
-                   }
-        } yield result
-=======
           remainingHashes  <- remainingDeploysHashes(dag, parents) // TODO: Should be streaming all the way down
           bondedValidators = bonds(parents.head).map(_.validatorPublicKey).toSet
           //We ensure that only the justifications given in the block are those
@@ -441,28 +412,29 @@
           //final fork-choice.
           latestMessages   <- dag.latestMessages
           bondedLatestMsgs = latestMessages.filter { case (v, _) => bondedValidators.contains(v) }
-          justifications   = toJustification(bondedLatestMsgs)
+          justifications   = toJustification(bondedLatestMsgs.values.toSeq)
           rank             = ProtoUtil.nextRank(bondedLatestMsgs.values.toSeq)
           protocolVersion  <- CasperLabsProtocolVersions[F].versionAt(rank)
           proposal <- if (remainingHashes.nonEmpty || parents.length > 1) {
                        createProposal(
-                         parents,
+                         latestMessages,
                          merged,
                          remainingHashes,
-                         justifications,
-                         protocolVersion
+                         publicKey,
+                         privateKey,
+                         sigAlgorithm,
+                         protocolVersion,
+                         rank
                        )
                      } else {
                        CreateBlockStatus.noNewDeploys.pure[F]
                      }
-          signedBlock <- proposal match {
-                          case Created(block) =>
-                            signBlock[F](block, dag, publicKey, privateKey, sigAlgorithm)
-                              .map(Created.apply(_): CreateBlockStatus)
-                          case _ => proposal.pure[F]
-                        }
+          signedBlock = proposal match {
+            case Created(block) =>
+              Created(signBlock(block, privateKey, sigAlgorithm))
+            case _ => proposal
+          }
         } yield signedBlock
->>>>>>> 6219ee03
       }
     case None => CreateBlockStatus.readOnlyMode.pure[F]
   }
@@ -559,13 +531,11 @@
       remainingHashes: Set[BlockHash],
       validatorId: Keys.PublicKey,
       privateKey: Keys.PrivateKey,
-      sigAlgorithm: SignatureAlgorithm
+      sigAlgorithm: SignatureAlgorithm,
+      protocolVersion: ProtocolVersion,
+      rank: Long
   ): F[CreateBlockStatus] =
     Metrics[F].timer("createProposal") {
-      val rank = ProtoUtil.nextRank(latestMessages.values.toSeq)
-      val protocolVersion = CasperLabsProtocolVersions.thresholdsVersionMap.versionAt(
-        rank
-      )
       // TODO: Remove redundant justifications.
       val justifications = toJustification(latestMessages.values.toSeq)
       (for {
@@ -704,11 +674,7 @@
 
 object MultiParentCasperImpl {
 
-<<<<<<< HEAD
-  def create[F[_]: Sync: Log: Metrics: Time: FinalityDetector: BlockStorage: DagStorage: ExecutionEngineService: LastFinalizedBlockHashContainer: DeployStorage: Validation: Cell[
-=======
-  def create[F[_]: Sync: Log: Metrics: Time: FinalityDetector: BlockStorage: DagStorage: ExecutionEngineService: LastFinalizedBlockHashContainer: DeployBuffer: Validation: CasperLabsProtocolVersions: Cell[
->>>>>>> 6219ee03
+  def create[F[_]: Sync: Log: Metrics: Time: FinalityDetector: BlockStorage: DagStorage: ExecutionEngineService: LastFinalizedBlockHashContainer: DeployStorage: Validation: CasperLabsProtocolVersions: Cell[
     ?[_],
     CasperState
   ]: DeploySelection](
@@ -735,11 +701,7 @@
 
   /** Component purely to validate, execute and store blocks.
     * Even the Genesis, to create it in the first place. */
-<<<<<<< HEAD
-  class StatelessExecutor[F[_]: MonadThrowable: Time: Log: BlockStorage: DagStorage: ExecutionEngineService: Metrics: DeployStorageWriter: Validation: FinalityDetector: LastFinalizedBlockHashContainer](
-=======
-  class StatelessExecutor[F[_]: MonadThrowable: Time: Log: BlockStorage: DagStorage: ExecutionEngineService: Metrics: DeployBuffer: Validation: FinalityDetector: LastFinalizedBlockHashContainer: CasperLabsProtocolVersions](
->>>>>>> 6219ee03
+  class StatelessExecutor[F[_]: MonadThrowable: Time: Log: BlockStorage: DagStorage: ExecutionEngineService: Metrics: DeployStorageWriter: Validation: FinalityDetector: LastFinalizedBlockHashContainer: CasperLabsProtocolVersions](
       chainId: String
   ) {
     //TODO pull out
@@ -946,11 +908,7 @@
       Metrics[F].incrementCounter("gas_spent", 0L)
     }
 
-<<<<<<< HEAD
-    def create[F[_]: MonadThrowable: Time: Log: BlockStorage: DagStorage: ExecutionEngineService: Metrics: DeployStorage: Validation: FinalityDetector: LastFinalizedBlockHashContainer](
-=======
-    def create[F[_]: MonadThrowable: Time: Log: BlockStorage: DagStorage: ExecutionEngineService: Metrics: DeployBuffer: Validation: FinalityDetector: LastFinalizedBlockHashContainer: CasperLabsProtocolVersions](
->>>>>>> 6219ee03
+    def create[F[_]: MonadThrowable: Time: Log: BlockStorage: DagStorage: ExecutionEngineService: Metrics: DeployStorage: Validation: FinalityDetector: LastFinalizedBlockHashContainer: CasperLabsProtocolVersions](
         chainId: String
     ): F[StatelessExecutor[F]] =
       for {
@@ -967,65 +925,6 @@
   }
 
   object Broadcaster {
-<<<<<<< HEAD
-    def fromTransportLayer[F[_]: Monad: ConnectionsCell: TransportLayer: Log: Time: ErrorHandler: RPConfAsk]()(
-        implicit state: Cell[F, CasperState]
-    ) =
-      new Broadcaster[F] {
-
-        /** Gossip the created block, or ask for dependencies. */
-        def networkEffects(
-            block: Block, // Not just BlockHash because if the status MissingBlocks it's not in store yet; although we should be able to get it from CasperState.
-            status: BlockStatus
-        ): F[Unit] =
-          status match {
-            //Add successful! Send block to peers.
-            case Valid | EquivocatedBlock =>
-              CommUtil.sendBlock[F](LegacyConversions.fromBlock(block))
-
-            case MissingBlocks =>
-              // In the future this won't happen because the DownloadManager won't try to add blocks with missing dependencies.
-              fetchMissingDependencies(block)
-
-            case InvalidUnslashableBlock | InvalidBlockNumber | InvalidParents |
-                InvalidSequenceNumber | NeglectedInvalidBlock | InvalidTransaction |
-                InvalidBondsCache | InvalidRepeatDeploy | InvalidChainId | InvalidBlockHash |
-                InvalidDeployCount | InvalidDeployHash | InvalidDeploySignature |
-                InvalidPreStateHash | InvalidPostStateHash | Processing | Processed |
-                InvalidTargetHash =>
-              Log[F].debug(
-                s"Not sending notification about ${PrettyPrinter.buildString(block.blockHash)}: $status"
-              )
-
-            case UnexpectedBlockException(ex) =>
-              Log[F].debug(
-                s"Not sending notification about ${PrettyPrinter.buildString(block.blockHash)}: $ex"
-              )
-          }
-
-        /** Ask all peers to send us a block. */
-        def requestMissingDependency(blockHash: BlockHash) =
-          CommUtil.sendBlockRequest[F](
-            protocol.BlockRequest(Base16.encode(blockHash.toByteArray), blockHash)
-          )
-
-        /** Check if the block has dependencies that we don't have in store of buffer.
-          * Add those to the dependency DAG and ask peers to send it. */
-        private def fetchMissingDependencies(
-            block: Block
-        )(implicit state: Cell[F, CasperState]): F[Unit] =
-          for {
-            casperState <- Cell[F, CasperState].read
-            missingDependencies = casperState.dependencyDag
-              .childToParentAdjacencyList(block.blockHash)
-              .toList
-            // NOTE: Requesting not just unseen dependencies so that something that was originally
-            // an `IgnorableEquivocation` can second time be fetched again and be an `AdmissibleEquivocation`.
-            _ <- missingDependencies.traverse(hash => requestMissingDependency(hash))
-          } yield ()
-      }
-=======
->>>>>>> 6219ee03
 
     /** Network access using the new RPC style gossiping. */
     def fromGossipServices[F[_]: Applicative](
