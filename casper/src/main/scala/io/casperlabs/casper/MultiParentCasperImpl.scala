--- conflicted
+++ resolved
@@ -7,11 +7,7 @@
 import cats.mtl.FunctorRaise
 import cats.{Applicative, Monad}
 import com.google.protobuf.ByteString
-<<<<<<< HEAD
-=======
-import io.casperlabs.blockstorage.{BlockStorage, DagRepresentation, DagStorage}
 import io.casperlabs.casper.DeploySelection.DeploySelection
->>>>>>> e3ec69f3
 import io.casperlabs.casper.Estimator.BlockHash
 import io.casperlabs.casper.consensus.Block.Justification
 import io.casperlabs.casper.consensus._
@@ -57,11 +53,7 @@
     equivocationsTracker: Set[EquivocationRecord] = Set.empty[EquivocationRecord]
 )
 
-<<<<<<< HEAD
-class MultiParentCasperImpl[F[_]: Bracket[?[_], Throwable]: Log: Metrics: Time: FinalityDetector: BlockStorage: DagStorage: ExecutionEngineService: LastFinalizedBlockHashContainer: DeployStorage: Validation: Fs2Compiler](
-=======
-class MultiParentCasperImpl[F[_]: Sync: Log: Metrics: Time: FinalityDetector: BlockStorage: DagStorage: ExecutionEngineService: LastFinalizedBlockHashContainer: deploybuffer.DeployBuffer: Validation: Fs2Compiler: DeploySelection](
->>>>>>> e3ec69f3
+class MultiParentCasperImpl[F[_]: Sync: Log: Metrics: Time: FinalityDetector: BlockStorage: DagStorage: ExecutionEngineService: LastFinalizedBlockHashContainer: DeployStorage: Validation: Fs2Compiler: DeploySelection](
     statelessExecutor: MultiParentCasperImpl.StatelessExecutor[F],
     broadcaster: MultiParentCasperImpl.Broadcaster[F],
     validatorId: Option[ValidatorIdentity],
@@ -575,20 +567,6 @@
 
         CreateBlockStatus.created(block)
       }
-<<<<<<< HEAD
-      // Discard deploys that will never be included because they failed some precondition.
-      // If we traveled back on the DAG (due to orphaned block) and picked a deploy to be included
-      // in the past of the new fork, it wouldn't hit this as the nonce would be what we expect.
-      // Then if a block gets finalized and we remove the deploys it contains, and _then_ one of them
-      // turns up again for some reason, we'll treat it again as a pending deploy and try to include it.
-      // At that point the EE will discard it as the nonce is in the past and we'll drop it here.
-
-      _ <- DeployStorageWriter[F]
-            .markAsDiscarded(
-              deploysToDiscard.toList.map(pd => (pd.deploy, pd.errorMessage))
-            ) whenA deploysToDiscard.nonEmpty
-=======
->>>>>>> e3ec69f3
     } yield status)
       .handleErrorWith {
         case ex @ SmartContractEngineError(error_msg) =>
