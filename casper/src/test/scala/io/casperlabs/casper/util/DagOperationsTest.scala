package io.casperlabs.casper.util

import cats.implicits._
import cats.{Id, Monad}
import com.github.ghik.silencer.silent
import com.google.protobuf.ByteString
import io.casperlabs.blockstorage.BlockMetadata
import io.casperlabs.casper.helper.BlockGenerator._
import io.casperlabs.casper.helper.BlockUtil.generateValidator
import io.casperlabs.casper.helper.{BlockGenerator, DagStorageFixture}
import io.casperlabs.casper.scalatestcontrib._
import monix.eval.Task
import org.scalatest.{FlatSpec, Matchers}

import scala.collection.immutable.BitSet

@silent("deprecated")
@silent("is never used")
class DagOperationsTest extends FlatSpec with Matchers with BlockGenerator with DagStorageFixture {

  "bfTraverseF" should "lazily breadth-first traverse a DAG with effectful neighbours" in {
    implicit val intKey = DagOperations.Key.identity[Int]
    val stream          = DagOperations.bfTraverseF[Id, Int](List(1))(i => List(i * 2, i * 3))
    stream.take(10).toList shouldBe List(1, 2, 3, 4, 6, 9, 8, 12, 18, 27)
  }

  "bfToposortTraverseF" should "lazily breadth-first and order by rank when traverse a DAG with effectful neighbours" in withStorage {
    implicit blockStorage =>
      implicit dagStorage =>
        /*
         * DAG Looks like this:
         *
         *       b6      b7
         *       |  \ /  |
         *       |  b4   b5
         *       |     \ |
         *       b2      b3
         *         \  /
         *          b1
         *           |
         *         genesis
         */
        val v1 = generateValidator("v1")
        val v2 = generateValidator("v2")
        val v3 = generateValidator("v3")

        for {
          genesis <- createBlock[Task](Seq.empty)
          b1      <- createBlock[Task](Seq(genesis.blockHash), v2)
          b2      <- createBlock[Task](Seq(b1.blockHash), v1)
          b3      <- createBlock[Task](Seq(b1.blockHash), v3)
          b4      <- createBlock[Task](Seq(b3.blockHash), v2)
          b5      <- createBlock[Task](Seq(b3.blockHash), v3)
          b6      <- createBlock[Task](Seq(b2.blockHash, b4.blockHash), v1)
          b7      <- createBlock[Task](Seq(b4.blockHash, b5.blockHash), v3)

          dag                <- dagStorage.getRepresentation
          dagTopoOrderingAsc = DagOperations.blockTopoOrderingAsc
          stream = DagOperations.bfToposortTraverseF[Task](List(BlockMetadata.fromBlock(genesis))) {
            b =>
              dag
                .children(b.blockHash)
                .flatMap(_.toList.traverse(l => dag.lookup(l).map(_.get)))
<<<<<<< HEAD
          }(Monad[Task], dagTopoOrderingAsc)
          _                   <- stream.toList.map(_.map(_.rank) shouldBe List(0, 1, 2, 3, 4, 5, 6, 7))
          dagTopoOrderingDesc = DagOperations.blockTopoOrderingDesc
          stream2 = DagOperations
            .bfToposortTraverseF[Task](
              List(BlockMetadata.fromBlock(b6), BlockMetadata.fromBlock(b7))
            ) { b =>
              b.parents.traverse(l => dag.lookup(l).map(_.get))
            }(Monad[Task], dagTopoOrderingDesc)
          _ <- stream2.toList.map(_.map(_.rank) shouldBe List(0, 1, 2, 3, 4, 5, 6, 7).reverse)
        } yield ()
=======
          }
          result <- stream.toList.map(_.map(_.rank) shouldBe List(0, 1, 2, 2, 3, 3, 4, 4))
        } yield result
>>>>>>> 6962c9ef
  }

  "Greatest common ancestor" should "be computed properly" in withStorage {
    implicit blockStorage =>
      implicit dagStorage =>
        /*
         * DAG Looks like this:
         *
         *        b6   b7
         *       |  \ /  \
         *       |   b4  b5
         *       |    \ /
         *       b2    b3
         *         \  /
         *          b1
         *           |
         *         genesis
         */
        for {
          genesis <- createBlock[Task](Seq.empty)
          b1      <- createBlock[Task](Seq(genesis.blockHash))
          b2      <- createBlock[Task](Seq(b1.blockHash))
          b3      <- createBlock[Task](Seq(b1.blockHash))
          b4      <- createBlock[Task](Seq(b3.blockHash))
          b5      <- createBlock[Task](Seq(b3.blockHash))
          b6      <- createBlock[Task](Seq(b2.blockHash, b4.blockHash))
          b7      <- createBlock[Task](Seq(b4.blockHash, b5.blockHash))

          dag <- dagStorage.getRepresentation

          _      <- DagOperations.greatestCommonAncestorF[Task](b1, b5, genesis, dag) shouldBeF b1
          _      <- DagOperations.greatestCommonAncestorF[Task](b3, b2, genesis, dag) shouldBeF b1
          _      <- DagOperations.greatestCommonAncestorF[Task](b6, b7, genesis, dag) shouldBeF b1
          _      <- DagOperations.greatestCommonAncestorF[Task](b2, b2, genesis, dag) shouldBeF b2
          result <- DagOperations.greatestCommonAncestorF[Task](b3, b7, genesis, dag) shouldBeF b3
        } yield result
  }

  "Latest Common Ancestor" should "be computed properly for various j-DAGs" in withStorage {
    implicit blockStorage => implicit dagStorage =>
      val v1 = generateValidator("One")
      val v2 = generateValidator("Two")
      val v3 = generateValidator("Three")

      /* 1) DAG looks like this:
       *
       * b1  b2  b3
       *  \  |  /
       *  genesis
       *
       */
      for {
        genesis        <- createBlock[Task](Seq.empty)
        b1             <- createBlock[Task](Seq(genesis.blockHash), v1)
        b2             <- createBlock[Task](Seq(genesis.blockHash), v2)
        b3             <- createBlock[Task](Seq(genesis.blockHash), v3)
        dag            <- dagStorage.getRepresentation
        latestMessages <- dag.latestMessageHashes
        lca            <- DagOperations.latestCommonAncestorsMainParent(dag, latestMessages.values.toList)
      } yield assert(lca == genesis.blockHash)

      /* 2) DAG looks like this:
       *         b2
       *      /  |
       *     b1  |
       *     |  /
       *  genesis
       *
       */
      for {
        genesis        <- createBlock[Task](Seq.empty)
        b1             <- createBlock[Task](Seq(genesis.blockHash), v1)
        b2             <- createBlock[Task](Seq(genesis.blockHash), v2)
        dag            <- dagStorage.getRepresentation
        latestMessages <- dag.latestMessageHashes
        lca            <- DagOperations.latestCommonAncestorsMainParent(dag, latestMessages.values.toList)
      } yield assert(lca == genesis.blockHash)

      /* 3) DAG looks like this:
       * v1  v2  v3
       *
       *         b6
       *         |
       *     b4  b5
       *       \ |
       * b1  b2  b3
       *  \  |  /
       *  genesis
       *
       */

      for {
        genesis        <- createBlock[Task](Seq.empty)
        b1             <- createBlock[Task](Seq(genesis.blockHash), v1)
        b2             <- createBlock[Task](Seq(genesis.blockHash), v2)
        b3             <- createBlock[Task](Seq(genesis.blockHash), v3)
        b4             <- createBlock[Task](Seq(b3.blockHash), v2)
        b5             <- createBlock[Task](Seq(b3.blockHash), v3)
        b6             <- createBlock[Task](Seq(b5.blockHash), v3)
        dag            <- dagStorage.getRepresentation
        latestMessages <- dag.latestMessageHashes
        lca            <- DagOperations.latestCommonAncestorsMainParent(dag, latestMessages.values.toList)
      } yield assert(lca == genesis.blockHash)

      /* 4) DAG looks like this:
       * v1  v2  v3
       *
       *         b6
       *         |
       *     b4  b5
       *   /     |
       * b1  b2  b3
       *  \  |  /
       *  genesis
       *
       */

      for {
        genesis        <- createBlock[Task](Seq.empty)
        b1             <- createBlock[Task](Seq(genesis.blockHash), v1)
        b2             <- createBlock[Task](Seq(genesis.blockHash), v2)
        b3             <- createBlock[Task](Seq(genesis.blockHash), v3)
        b4             <- createBlock[Task](Seq(b1.blockHash), v2)
        b5             <- createBlock[Task](Seq(b3.blockHash), v3)
        b6             <- createBlock[Task](Seq(b5.blockHash), v3)
        dag            <- dagStorage.getRepresentation
        latestMessages <- dag.latestMessageHashes
        lca            <- DagOperations.latestCommonAncestorsMainParent(dag, latestMessages.values.toList)
      } yield assert(lca == genesis.blockHash)

      /* 5) DAG looks like this:
       *  b6     b7
       *    \  /
       *     b4  b5
       *    |    |
       * b1  b2  b3
       *  \  |  /
       *  genesis
       *
       */

      for {
        genesis        <- createBlock[Task](Seq.empty)
        b1             <- createBlock[Task](Seq(genesis.blockHash), v1)
        b2             <- createBlock[Task](Seq(genesis.blockHash), v2)
        b3             <- createBlock[Task](Seq(genesis.blockHash), v3)
        b4             <- createBlock[Task](Seq(b2.blockHash), v2)
        b5             <- createBlock[Task](Seq(b3.blockHash), v3)
        b6             <- createBlock[Task](Seq(b4.blockHash), v1)
        b7             <- createBlock[Task](Seq(b4.blockHash), v3)
        dag            <- dagStorage.getRepresentation
        latestMessages <- dag.latestMessageHashes
        lca            <- DagOperations.latestCommonAncestorsMainParent(dag, latestMessages.values.toList)
      } yield assert(lca == b4.blockHash)

      /* 6) DAG looks like:
       *
       *          m
       *            \
       *       j  k  l
       *      /  /   |
       *     g  h   i
       *      \ |  /
       *        f
       *      /
       *     d  e
       *    |    \
       *    a   b  c
       *     \  | /
       *     genesis
       *
       */

      for {
        genesis      <- createBlock[Task](Seq(), ByteString.EMPTY)
        a            <- createBlock[Task](Seq(genesis.blockHash), v1)
        b            <- createBlock[Task](Seq(genesis.blockHash), v2)
        c            <- createBlock[Task](Seq(genesis.blockHash), v3)
        d            <- createBlock[Task](Seq(a.blockHash), v1)
        e            <- createBlock[Task](Seq(c.blockHash), v2)
        f            <- createBlock[Task](Seq(d.blockHash), v2)
        g            <- createBlock[Task](Seq(f.blockHash), v1)
        h            <- createBlock[Task](Seq(f.blockHash), v2)
        i            <- createBlock[Task](Seq(f.blockHash), v3)
        j            <- createBlock[Task](Seq(g.blockHash), v1)
        k            <- createBlock[Task](Seq(h.blockHash), v2)
        l            <- createBlock[Task](Seq(i.blockHash), v3)
        m            <- createBlock[Task](Seq(l.blockHash), v2)
        dag          <- dagStorage.getRepresentation
        latestBlocks <- dag.latestMessageHashes
        lca          <- DagOperations.latestCommonAncestorsMainParent(dag, latestBlocks.values.toList)
      } yield assert(lca == f.blockHash)
  }

  "uncommon ancestors" should "be computed properly" in withStorage {
    implicit blockStorage =>
      implicit dagStorage =>
        /*
         *  DAG Looks like this:
         *
         *         b6   b7
         *        |  \ / |
         *        b4  b5 |
         *          \ |  |
         *            b3 |
         *            |  |
         *           b1  b2
         *            |  /
         *          genesis
         */
        implicit def toMetadata = BlockMetadata.fromBlock _
        for {
          genesis <- createBlock[Task](Seq.empty)
          b1      <- createBlock[Task](Seq(genesis.blockHash))
          b2      <- createBlock[Task](Seq(genesis.blockHash))
          b3      <- createBlock[Task](Seq(b1.blockHash))
          b4      <- createBlock[Task](Seq(b3.blockHash))
          b5      <- createBlock[Task](Seq(b3.blockHash))
          b6      <- createBlock[Task](Seq(b4.blockHash, b5.blockHash))
          b7      <- createBlock[Task](Seq(b2.blockHash, b5.blockHash))

          dag <- dagStorage.getRepresentation

          ordering <- dag.deriveOrdering(0L)
          _ <- DagOperations.uncommonAncestors(Vector(b6, b7), dag)(Monad[Task], ordering) shouldBeF Map(
                toMetadata(b6) -> BitSet(0),
                toMetadata(b4) -> BitSet(0),
                toMetadata(b7) -> BitSet(1),
                toMetadata(b2) -> BitSet(1)
              )

          _ <- DagOperations.uncommonAncestors(Vector(b6, b3), dag)(Monad[Task], ordering) shouldBeF Map(
                toMetadata(b6) -> BitSet(0),
                toMetadata(b4) -> BitSet(0),
                toMetadata(b5) -> BitSet(0)
              )

          _ <- DagOperations.uncommonAncestors(Vector(b2, b4, b5), dag)(Monad[Task], ordering) shouldBeF Map(
                toMetadata(b2) -> BitSet(0),
                toMetadata(b4) -> BitSet(1),
                toMetadata(b5) -> BitSet(2),
                toMetadata(b3) -> BitSet(1, 2),
                toMetadata(b1) -> BitSet(1, 2)
              )

          result <- DagOperations.uncommonAncestors(Vector(b1), dag)(Monad[Task], ordering) shouldBeF Map
                     .empty[BlockMetadata, BitSet]
        } yield result
  }

}<|MERGE_RESOLUTION|>--- conflicted
+++ resolved
@@ -61,9 +61,8 @@
               dag
                 .children(b.blockHash)
                 .flatMap(_.toList.traverse(l => dag.lookup(l).map(_.get)))
-<<<<<<< HEAD
           }(Monad[Task], dagTopoOrderingAsc)
-          _                   <- stream.toList.map(_.map(_.rank) shouldBe List(0, 1, 2, 3, 4, 5, 6, 7))
+          _                   <- stream.toList.map(_.map(_.rank) shouldBe List(0, 1, 2, 2, 3, 3, 4, 4))
           dagTopoOrderingDesc = DagOperations.blockTopoOrderingDesc
           stream2 = DagOperations
             .bfToposortTraverseF[Task](
@@ -73,11 +72,6 @@
             }(Monad[Task], dagTopoOrderingDesc)
           _ <- stream2.toList.map(_.map(_.rank) shouldBe List(0, 1, 2, 3, 4, 5, 6, 7).reverse)
         } yield ()
-=======
-          }
-          result <- stream.toList.map(_.map(_.rank) shouldBe List(0, 1, 2, 2, 3, 3, 4, 4))
-        } yield result
->>>>>>> 6962c9ef
   }
 
   "Greatest common ancestor" should "be computed properly" in withStorage {
