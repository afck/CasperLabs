--- conflicted
+++ resolved
@@ -67,11 +67,8 @@
       dataDir: Path,
       maxNumOfConnections: Int,
       maxMessageSize: Int,
-<<<<<<< HEAD
       eventStreamBufferSize: Int Refined Positive,
-=======
       engineParallelism: Int,
->>>>>>> 7ba7f40f
       chunkSize: Int,
       relayFactor: Int,
       relaySaturation: Int,
