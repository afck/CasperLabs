--- conflicted
+++ resolved
@@ -7,12 +7,8 @@
 import io.casperlabs.casper.consensus.info.DeployInfo.ProcessingResult
 import io.casperlabs.casper.consensus.info._
 import io.casperlabs.crypto.codec.{Base16, Base64}
-<<<<<<< HEAD
 import io.casperlabs.node.api.graphql.schema.utils.{DateType, ProtocolVersionType}
-=======
 import io.casperlabs.models.BlockImplicits._
-import io.casperlabs.node.api.graphql.schema.utils.DateType
->>>>>>> 557b1e46
 import sangria.schema._
 
 package object types {
@@ -160,11 +156,7 @@
         "protocolVersion",
         ProtocolVersionType,
         "Protocol version of CasperLabs blockchain".some,
-<<<<<<< HEAD
         resolve = c => c.value._1.getSummary.getHeader.getProtocolVersion
-=======
-        resolve = c => c.value._1.getSummary.protocolVersion
->>>>>>> 557b1e46
       ),
       Field(
         "deployCount",
